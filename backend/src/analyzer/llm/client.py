# LLM Client Module
# Handles integration with OpenAI API for analysis tasks

import asyncio
import base64
import logging
import threading
import mimetypes
from pathlib import Path
from concurrent.futures import ThreadPoolExecutor
from typing import Optional, Dict, List, Any, Mapping, Tuple
import openai
from openai import OpenAI
import tiktoken
<<<<<<< HEAD

try:
    from scanner.media import AUDIO_EXTENSIONS, IMAGE_EXTENSIONS, VIDEO_EXTENSIONS
except ImportError:  # pragma: no cover - fallback when scanner isn't on sys.path
    from ...scanner.media import AUDIO_EXTENSIONS, IMAGE_EXTENSIONS, VIDEO_EXTENSIONS
=======
from pathlib import Path
import json
import re
>>>>>>> 1d86946d

logger = logging.getLogger(__name__)


class LLMError(Exception):
    """Raised when LLM operations fail."""
    pass


class InvalidAPIKeyError(Exception):
    """Raised when API key is invalid or missing."""
    pass


class LLMClient:
    """
    Client for interacting with OpenAI's API.
    
    This class provides a foundation for LLM-based analysis operations.
    """
    
    DEFAULT_MODEL = "gpt-4o-mini"
    
    DEFAULT_TEMPERATURE = 0.7
    DEFAULT_MAX_TOKENS = 4000
    
    def __init__(
        self, 
        api_key: Optional[str] = None,
        temperature: Optional[float] = None,
        max_tokens: Optional[int] = None
    ):
        """
        Initialize the LLM client.
        
        Args:
            api_key: OpenAI API key. If None, client operates in mock mode.
            temperature: Sampling temperature (0.0-2.0). Default 0.7 (recommended).
                        Lower = more focused/deterministic, higher = more creative/random.
            max_tokens: Maximum tokens in response. Default 1000 (recommended).
                       Higher values allow longer responses but cost more.
        """
        self.api_key = api_key
        self.client = None
        self.logger = logging.getLogger(__name__)
        
        self.temperature = temperature if temperature is not None else self.DEFAULT_TEMPERATURE
        self.max_tokens = max_tokens if max_tokens is not None else self.DEFAULT_MAX_TOKENS

        if not 0.0 <= self.temperature <= 2.0:
            raise ValueError("Temperature must be between 0.0 and 2.0")
        if self.max_tokens <= 0:
            raise ValueError("Max tokens must be positive")
        
        if api_key:
            try:
                self.client = OpenAI(api_key=api_key)
                self.logger.info(
                    f"LLM client initialized (model: {self.DEFAULT_MODEL}, "
                    f"temperature: {self.temperature}, max_tokens: {self.max_tokens})"
                )
            except Exception as e:
                self.logger.error(f"Failed to initialize OpenAI client: {e}")
                raise LLMError(f"Failed to initialize LLM client: {str(e)}")
        else:
            self.logger.warning("LLM client initialized without API key (mock mode)")
    
    def set_temperature(self, temperature: float) -> None:
        """
        Update the temperature parameter for future API calls.
        
        Args:
            temperature: New temperature value (0.0-2.0)
                        0.0 = deterministic, 1.0 = balanced, 2.0 = very creative
        
        Raises:
            ValueError: If temperature is out of range
        """
        if not 0.0 <= temperature <= 2.0:
            raise ValueError("Temperature must be between 0.0 and 2.0")
        self.temperature = temperature
        self.logger.info(f"Temperature updated to: {temperature}")
    
    def set_max_tokens(self, max_tokens: int) -> None:
        """
        Update the max tokens parameter for future API calls.
        
        Args:
            max_tokens: New max tokens value (must be positive)
        
        Raises:
            ValueError: If max_tokens is not positive
        """
        if max_tokens <= 0:
            raise ValueError("Max tokens must be positive")
        self.max_tokens = max_tokens
        self.logger.info(f"Max tokens updated to: {max_tokens}")
    
    def get_config(self) -> Dict[str, Any]:
        """
        Get current client configuration.
        
        Returns:
            Dict with current model, temperature, and max_tokens settings
        """
        return {
            "model": self.DEFAULT_MODEL,
            "temperature": self.temperature,
            "max_tokens": self.max_tokens
        }
    
    def verify_api_key(self) -> bool:
        """
        Verify that the API key is valid by making a test request.
        
        Returns:
            bool: True if API key is valid, False otherwise
            
        Raises:
            InvalidAPIKeyError: If API key is missing or invalid
            LLMError: If verification fails due to other reasons
        """
        if not self.api_key:
            raise InvalidAPIKeyError("No API key provided")
        
        if not self.client:
            raise InvalidAPIKeyError("LLM client not initialized")
        
        try:
            response = self.client.chat.completions.create(
                model=self.DEFAULT_MODEL,
                messages=[{"role": "user", "content": "test"}],
                max_tokens=5
            )
            
            if response and response.choices:
                self.logger.info("API key verified successfully")
                return True
            
            raise LLMError("Unexpected response from API")
            
        except Exception as e:
            error_msg = str(e).lower()
            self.logger.error(f"Verification error: {e}")
            
            # Check error message content to determine error type
            if (
                isinstance(e, openai.AuthenticationError)
                or "authentication" in error_msg
                or "api key" in error_msg
                or "invalid key" in error_msg
                or "unauthorized" in error_msg
            ):
                raise InvalidAPIKeyError("Invalid API key. Please verify your OpenAI API key is correct.")
            elif isinstance(e, openai.APIError) or "api error" in error_msg:
                raise LLMError(f"API error: {str(e)}")
            elif "rate limit" in error_msg or "quota" in error_msg:
                raise LLMError(f"Rate limit exceeded. Please check your API quota and try again: {str(e)}")
            elif "connection" in error_msg or "network" in error_msg:
                raise LLMError(f"Connection error. Please check your internet connection and try again: {str(e)}")
            elif "timeout" in error_msg:
                raise LLMError(f"Request timed out. Please check your internet connection and try again: {str(e)}")
            else:
                raise LLMError(f"Verification failed: {str(e)}")
    
    def is_configured(self) -> bool:
        """
        Check if the client is properly configured with an API key.
        
        Returns:
            bool: True if API key is set, False otherwise
        """
        return self.api_key is not None and self.client is not None
    
    def _count_tokens(self, text: str, model: Optional[str] = None) -> int:
        """
        Count the number of tokens in a text string, default to character estimate.
        
        Args:
            text: Text to count tokens for
            model: Model name for tokenizer (defaults to DEFAULT_MODEL)
            
        Returns:
            int: Number of tokens
        """
        if model is None:
            model = self.DEFAULT_MODEL
        try:
            encoding = tiktoken.encoding_for_model(model)
            return len(encoding.encode(text))
        except Exception as e:
            self.logger.warning(f"Failed to count tokens: {e}. Using character estimate.")
            return len(text) // 4

    def _infer_media_type(self, path: str, mime_type: str) -> Optional[str]:
        """Infer media type from path/mime string."""
        mime = (mime_type or "").lower()
        ext = Path(path).suffix.lower()
        if ext in IMAGE_EXTENSIONS or mime.startswith("image/"):
            return "image"
        if ext in AUDIO_EXTENSIONS or mime.startswith("audio/"):
            return "audio"
        if ext in VIDEO_EXTENSIONS or mime.startswith("video/"):
            return "video"
        return None

    @staticmethod
    def _format_duration(seconds: float) -> str:
        """Convert seconds to a human readable timestamp."""
        try:
            total = int(round(seconds))
            minutes, sec = divmod(total, 60)
            hours, minutes = divmod(minutes, 60)
            if hours:
                return f"{hours:d}:{minutes:02d}:{sec:02d}"
            return f"{minutes:d}:{sec:02d}"
        except Exception:
            return f"{seconds:.1f}s"

    @staticmethod
    def _truncate_text(text: str, limit: int = 160) -> str:
        if not text:
            return ""
        if len(text) <= limit:
            return text
        return text[: max(limit - 3, 0)].rstrip() + "..."

    def _summarize_media_entry(
        self, media_type: str, path: str, info: Mapping[str, Any]
    ) -> Optional[str]:
        """Build a short, human-friendly summary string for a media asset."""
        parts: list[str] = []

        if media_type == "image":
            width = info.get("width")
            height = info.get("height")
            if isinstance(width, (int, float)) and isinstance(height, (int, float)):
                parts.append(f"{int(width)}x{int(height)}px")
            mode = info.get("mode")
            image_format = info.get("format")
            if mode and image_format:
                parts.append(f"{mode}/{image_format}")
            summary = info.get("content_summary")
            if isinstance(summary, str) and summary:
                parts.append(summary)
            else:
                labels = info.get("content_labels") or []
                label_names = [
                    str(entry.get("label"))
                    for entry in labels
                    if isinstance(entry, Mapping) and entry.get("label")
                ]
                if label_names:
                    parts.append(f"labels: {', '.join(label_names[:3])}")

        elif media_type == "audio":
            duration = info.get("duration_seconds")
            if isinstance(duration, (int, float)) and duration > 0:
                parts.append(f"duration {self._format_duration(float(duration))}")
            tempo = info.get("tempo_bpm")
            if isinstance(tempo, (int, float)):
                parts.append(f"tempo {tempo:.0f} BPM")
            genres = info.get("genre_tags") or []
            if isinstance(genres, list) and genres:
                parts.append(f"genres: {', '.join(str(g) for g in genres[:3])}")
            bitrate = info.get("bitrate")
            if isinstance(bitrate, (int, float)):
                parts.append(f"bitrate {int(bitrate)} bps")
            sample_rate = info.get("sample_rate")
            if isinstance(sample_rate, (int, float)):
                parts.append(f"{int(sample_rate)} Hz")
            channels = info.get("channels")
            if isinstance(channels, (int, float)):
                parts.append(f"{int(channels)} channel(s)")
            summary = info.get("content_summary")
            if isinstance(summary, str) and summary:
                parts.append(summary)
            else:
                labels = info.get("content_labels") or []
                label_names = [
                    str(entry.get("label"))
                    for entry in labels
                    if isinstance(entry, Mapping) and entry.get("label")
                ]
                if label_names:
                    parts.append(f"labels: {', '.join(label_names[:2])}")
            transcript = info.get("transcript_excerpt")
            if isinstance(transcript, str) and transcript.strip():
                parts.append(f"speech excerpt: \"{self._truncate_text(transcript.strip(), 140)}\"")

        elif media_type == "video":
            duration = info.get("duration_seconds")
            if isinstance(duration, (int, float)) and duration > 0:
                parts.append(f"length {self._format_duration(float(duration))}")
            bitrate = info.get("bitrate")
            if isinstance(bitrate, (int, float)):
                parts.append(f"bitrate {int(bitrate)} bps")
            summary = info.get("content_summary")
            if isinstance(summary, str) and summary:
                parts.append(summary)
            else:
                labels = info.get("content_labels") or []
                label_names = [
                    str(entry.get("label"))
                    for entry in labels
                    if isinstance(entry, Mapping) and entry.get("label")
                ]
                if label_names:
                    parts.append(f"labels: {', '.join(label_names[:2])}")

        if not parts:
            return None
        return f"{media_type.capitalize()} — {path}: " + "; ".join(parts)

    def _build_media_briefings(
        self,
        files: List[Dict[str, Any]],
        base_path: Optional[Path] = None,
        max_items: int = 12,
        max_llm_images: int = 3,
        max_llm_audio: int = 2,
        max_llm_video: int = 2,
        use_metadata: bool = True,
    ) -> List[str]:
        """Collect concise media descriptions for LLM context."""
        by_type: Dict[str, List[Tuple[str, Mapping[str, Any]]]] = {"image": [], "audio": [], "video": []}
        for meta in files:
            media_info = meta.get("media_info")
            if not isinstance(media_info, Mapping):
                media_info = {}
            path = str(meta.get("path", ""))
            media_type = self._infer_media_type(path, str(meta.get("mime_type") or ""))
            if not media_type:
                continue
            by_type.setdefault(media_type, []).append((path, media_info))

        briefings: list[str] = []
        total_candidates = sum(len(v) for v in by_type.values())

        def _ensure_path(p: str) -> Optional[Path]:
            full = (base_path / p) if base_path and not Path(p).is_absolute() else Path(p)
            return full if full.exists() and full.is_file() else None

        # Prioritize audio/video first so they are not crowded out by images.
        llm_audio_used = 0
        for path, info in by_type.get("audio", []):
            if len(briefings) >= max_items:
                break
            if base_path and self.is_configured() and llm_audio_used < max_llm_audio:
                full_path = _ensure_path(path)
                if full_path:
                    llm_summary = self._llm_describe_audio(full_path, info)
                    if llm_summary:
                        briefings.append(f"Audio — {path}: {llm_summary}")
                        llm_audio_used += 1
                        continue
            if use_metadata:
                summary = self._summarize_media_entry("audio", path, info)
                if summary:
                    briefings.append(summary)
            # If no LLM and no metadata allowed, skip to keep output LLM-only.

        llm_video_used = 0
        for path, info in by_type.get("video", []):
            if len(briefings) >= max_items:
                break
            if base_path and self.is_configured() and llm_video_used < max_llm_video:
                full_path = _ensure_path(path)
                if full_path:
                    llm_summary = self._llm_describe_video(full_path, info)
                    if llm_summary:
                        briefings.append(f"Video — {path}: {llm_summary}")
                        llm_video_used += 1
                        continue
            if use_metadata:
                summary = self._summarize_media_entry("video", path, info)
                if summary:
                    briefings.append(summary)

        llm_images_used = 0
        for path, info in by_type.get("image", []):
            if len(briefings) >= max_items:
                break
            # Prefer an LLM vision read for the first few images to improve accuracy.
            if (
                base_path
                and self.is_configured()
                and llm_images_used < max_llm_images
            ):
                full_path = _ensure_path(path)
                if full_path and full_path.stat().st_size <= 6 * 1024 * 1024:
                    llm_summary = self._llm_describe_image(full_path)
                    if llm_summary:
                        summary = f"Image — {path}: {llm_summary}"
                        llm_images_used += 1
                    else:
                        summary = None
                else:
                    summary = None
            else:
                summary = None

            if summary:
                briefings.append(summary)
                continue
            if use_metadata:
                summary = self._summarize_media_entry("image", path, info)
                if summary:
                    briefings.append(summary)

        if total_candidates > len(briefings):
            remaining = total_candidates - len(briefings)
            briefings.append(f"...and {remaining} more media file(s) detected.")

        return briefings

    def summarize_media_only(
        self,
        relevant_files: List[Dict[str, Any]],
        scan_base_path: str,
        max_items: int = 12,
        progress_callback: Optional[Any] = None,
    ) -> Dict[str, Any]:
        """Generate media-only insights (images/audio/video) without project analysis."""
        if not self.is_configured():
            raise LLMError("LLM client is not configured")
        try:
            base_path = Path(scan_base_path) if scan_base_path else None
            briefings = self._build_media_briefings(
                relevant_files, base_path=base_path, max_items=max_items, use_metadata=False
            )
            return {
                "media_briefings": briefings,
                "files_analyzed_count": len(briefings),
            }
        except Exception as exc:
            self.logger.error(f"Media-only summary failed: {exc}")
            raise LLMError(f"Failed to summarize media: {exc}")

    def _llm_describe_image(self, path: Path) -> Optional[str]:
        """Ask the LLM (vision) to describe an image file."""
        if not self.is_configured():
            return None
        try:
            mime_type = mimetypes.guess_type(path.name)[0] or "image/png"
            return self._llm_describe_image_bytes(path.read_bytes(), mime_type=mime_type)
        except Exception as exc:  # pragma: no cover - network/API dependent
            self.logger.debug("Vision description failed for %s: %s", path, exc)
        return None

    def _llm_describe_image_bytes(self, data: bytes, mime_type: str = "image/jpeg") -> Optional[str]:
        """Ask the LLM (vision) to describe image bytes."""
        if not self.is_configured():
            return None
        try:
            encoded = base64.b64encode(data).decode("utf-8")
            messages = [
                {
                    "role": "user",
                    "content": [
                        {
                            "type": "text",
                            "text": (
                                "Describe what appears in this image, any notable objects, "
                                "text, or context, in 2-3 concise bullet points."
                            ),
                        },
                        {
                            "type": "image_url",
                            "image_url": {
                                "url": f"data:{mime_type};base64,{encoded}",
                                "detail": "auto",
                            },
                        },
                    ],
                }
            ]
            response = self.client.chat.completions.create(
                model=self.DEFAULT_MODEL,
                messages=messages,
                max_tokens=150,
                temperature=0.4,
            )
            if response and response.choices:
                return response.choices[0].message.content.strip()
        except Exception as exc:  # pragma: no cover - network/API dependent
            self.logger.debug("Vision description failed for raw bytes: %s", exc)
        return None

    def _llm_transcribe_audio(self, path: Path) -> Optional[str]:
        """Transcribe audio/video via Whisper if available."""
        if not self.is_configured():
            return None
        if not path.exists() or not path.is_file():
            return None
        size_mb = path.stat().st_size / (1024 * 1024)
        if size_mb > 15:  # keep uploads manageable
            return None
        try:
            with path.open("rb") as f:
                transcript = self.client.audio.transcriptions.create(
                    model="whisper-1",
                    file=f,
                    response_format="text",
                )
            if isinstance(transcript, str) and transcript.strip():
                return transcript.strip()
        except Exception as exc:  # pragma: no cover - network/API dependent
            self.logger.debug("Audio transcription failed for %s: %s", path, exc)
        return None

    def _llm_describe_audio(self, path: Path, media_info: Mapping[str, Any]) -> Optional[str]:
        """Summarize audio by transcribing and prompting the LLM."""
        transcript = self._llm_transcribe_audio(path)
        if not transcript:
            return None
        duration = media_info.get("duration_seconds")
        tempo = media_info.get("tempo_bpm")
        genres = media_info.get("genre_tags") or []
        meta_bits = []
        if isinstance(duration, (int, float)):
            meta_bits.append(f"duration {self._format_duration(float(duration))}")
        if isinstance(tempo, (int, float)):
            meta_bits.append(f"tempo {tempo:.0f} BPM")
        if genres:
            meta_bits.append(f"genres {', '.join(str(g) for g in genres[:3])}")
        meta_text = "; ".join(meta_bits) if meta_bits else "duration unknown"
        prompt = (
            f"Audio clip ({meta_text}). Transcript:\n{transcript}\n\n"
            "Provide a concise 2-3 sentence summary of what is spoken/sung, mood/genre hints, "
            "and any notable entities or topics."
        )
        try:
            messages = [{"role": "user", "content": prompt}]
            resp = self._make_llm_call(messages, max_tokens=180, temperature=0.5)
            return resp.strip()
        except Exception as exc:  # pragma: no cover - network/API dependent
            self.logger.debug("Audio summarize failed for %s: %s", path, exc)
        return None

    def _llm_describe_video(self, path: Path, media_info: Mapping[str, Any]) -> Optional[str]:
        """Summarize video by transcribing audio track and/or sampling a frame."""
        transcript = self._llm_transcribe_audio(path)
        duration = media_info.get("duration_seconds")
        meta_bits = []
        if isinstance(duration, (int, float)):
            meta_bits.append(f"length {self._format_duration(float(duration))}")
        meta_text = "; ".join(meta_bits) if meta_bits else "length unknown"

        # If transcript exists, prefer transcript-driven summary.
        if transcript:
            prompt = (
                f"Video ({meta_text}). Audio transcript:\n{transcript}\n\n"
                "Provide a concise 2-3 sentence summary of what the video likely shows based on the audio: "
                "setting, participants, actions, tone, and any notable events or topics."
            )
            try:
                messages = [{"role": "user", "content": prompt}]
                resp = self._make_llm_call(messages, max_tokens=220, temperature=0.45)
                if resp:
                    return resp.strip()
            except Exception as exc:  # pragma: no cover
                self.logger.debug("Video summarize (audio) failed for %s: %s", path, exc)

        # Fallback: sample a representative frame and ask vision model.
        try:
            import io
            from PIL import Image  # type: ignore
            try:
                from torchvision.io import read_video  # type: ignore
            except Exception:  # pragma: no cover - optional dep missing
                read_video = None  # type: ignore

            if read_video is not None and Image is not None:
                frames, _, _ = read_video(str(path), pts_unit="sec")
                if frames.numel() > 0:
                    # Pick middle frame for a representative shot.
                    idx = frames.shape[0] // 2
                    frame = frames[int(idx)]
                    image = Image.fromarray(frame.to("cpu").byte().numpy())
                    buffer = io.BytesIO()
                    image.save(buffer, format="JPEG")
                    vision_desc = self._llm_describe_image_bytes(buffer.getvalue(), mime_type="image/jpeg")
                    if vision_desc:
                        return vision_desc
        except Exception as exc:  # pragma: no cover
            self.logger.debug("Video vision fallback failed for %s: %s", path, exc)

        return None
    
    def _make_llm_call(
        self, 
        messages: List[Dict[str, str]], 
        model: Optional[str] = None,
        max_tokens: Optional[int] = None, 
        temperature: Optional[float] = None
    ) -> str:
        """
        Make a call to the LLM API using configured defaults.
        
        Args:
            messages: List of message dicts with 'role' and 'content'
            model: Model to use
            max_tokens: Maximum tokens in response (defaults to self.max_tokens)
            temperature: Temperature for response generation (defaults to self.temperature)
            
        Returns:
            str: LLM response content
            
        Raises:
            LLMError: If API call fails
        """
        if not self.is_configured():
            raise LLMError("LLM client is not configured with an API key")
        
        model = model or self.DEFAULT_MODEL
        max_tokens = max_tokens if max_tokens is not None else self.max_tokens
        temperature = temperature if temperature is not None else self.temperature
        
        try:
            response = self.client.chat.completions.create(
                model=model,
                messages=messages,
                max_tokens=max_tokens,
                temperature=temperature
            )
            
            if response and response.choices:
                return response.choices[0].message.content.strip()
            
            raise LLMError("Empty response from API")
            
        except Exception as e:
            error_msg = str(e).lower()
            
            # Check error message content to determine error type
            if (
                isinstance(e, openai.AuthenticationError)
                or "authentication" in error_msg
                or "api key" in error_msg
                or "unauthorized" in error_msg
                or "invalid key" in error_msg
            ):
                raise InvalidAPIKeyError("Invalid API key. Please verify your OpenAI API key is correct.")
            elif isinstance(e, openai.APIError) or "api error" in error_msg:
                raise LLMError(f"API error: {str(e)}")
            elif "rate limit" in error_msg or "quota" in error_msg:
                raise LLMError(f"Rate limit exceeded. Please wait a moment and try again, or check your API quota: {str(e)}")
            elif "connection" in error_msg or "network" in error_msg:
                raise LLMError(f"Connection error. Please check your internet connection and try again: {str(e)}")
            elif "timeout" in error_msg:
                raise LLMError(f"Request timed out. Please check your internet connection and try again: {str(e)}")
            else:
                raise LLMError(f"LLM call failed: {str(e)}")
    
    def chunk_and_summarize(self, text: str, file_type: str = "", 
                           chunk_size: int = 2000, overlap: int = 100) -> Dict[str, Any]:
        """
        Handle large text files by splitting into chunks, summarizing each, then merging.
        
        Args:
            text: Large text content to summarize
            file_type: File type/extension for context
            chunk_size: Maximum tokens per chunk (default: 2000)
            overlap: Token overlap between chunks for context (default: 100)
            
        Returns:
            Dict containing:
                - final_summary: Merged summary
                - num_chunks: Number of chunks processed
                - chunk_summaries: List of individual chunk summaries
                
        Raises:
            LLMError: If summarization fails
        """
        if not self.is_configured():
            raise LLMError("LLM client is not configured")
        
        try:
            try:
                encoding = tiktoken.encoding_for_model(self.DEFAULT_MODEL)
                tokens = encoding.encode(text)
                decode_tokens = encoding.decode
            except Exception as exc:
                # Fall back when model mapping is unavailable in tiktoken
                self.logger.warning(f"Failed to load tokenizer for {self.DEFAULT_MODEL}: {exc}. Using fallback chunking.")
                tokens = [text[i:i + 4] for i in range(0, len(text), 4)]  # Approximate 4 chars per token
                decode_tokens = lambda chunk_tokens: "".join(chunk_tokens)
            chunks = []
            
            i = 0
            while i < len(tokens):
                chunk_tokens = tokens[i:i + chunk_size]
                chunk_text = decode_tokens(chunk_tokens)
                chunks.append(chunk_text)
                i += chunk_size - overlap
            
            self.logger.info(f"Split text into {len(chunks)} chunks")
            
            chunk_summaries = []
            for idx, chunk in enumerate(chunks):
                prompt = f"""Summarize this section of a {file_type} file. Focus on key functionality and important details.
                
                Section {idx + 1}/{len(chunks)}:
                {chunk}

                Provide a concise summary of this section."""

                messages = [{"role": "user", "content": prompt}]
                summary = self._make_llm_call(messages, max_tokens=300, temperature=0.5)
                chunk_summaries.append(summary)
            
            merge_prompt = f"""You are reviewing summaries of different sections of a {file_type} file.
            Create a coherent, comprehensive summary that captures the overall purpose and key functionality.

            Section summaries:
            {chr(10).join(f"{i+1}. {s}" for i, s in enumerate(chunk_summaries))}

            Provide a unified summary (100-200 words) that captures the essence of the entire file."""

            messages = [{"role": "user", "content": merge_prompt}]
            final_summary = self._make_llm_call(messages, max_tokens=400, temperature=0.5)
            
            return {
                "final_summary": final_summary,
                "num_chunks": len(chunks),
                "chunk_summaries": chunk_summaries
            }
            
        except Exception as e:
            self.logger.error(f"Chunk and summarize failed: {e}")
            raise LLMError(f"Failed to chunk and summarize: {str(e)}")
    
    def summarize_tagged_file(self, file_path: str, content: str, file_type: str) -> Dict[str, str]:
        """
        Create a detailed summary of a user-tagged important file.
        Automatically handles large files through chunking.
        
        Args:
            file_path: Path to the file
            content: Full file content
            file_type: File extension/type
            
        Returns:
            Formatted text output containing:
                - summary: Concise summary (80-150 words)
                - key_functionality: Key functionality and purpose
                - notable_patterns: Notable patterns or techniques
                
        Raises:
            LLMError: If summarization fails
        """
        if not self.is_configured():
            raise LLMError("LLM client is not configured")
        
        try:
            token_count = self._count_tokens(content)
            self.logger.info(f"Summarizing {file_path} ({token_count} tokens)")
            
            if token_count > 2000:
                chunk_result = self.chunk_and_summarize(content, file_type)
                content_to_analyze = chunk_result["final_summary"]
            else:
                content_to_analyze = content
            
            prompt = f"""Analyze this {file_type} file and provide a brief structured summary.

File: {file_path}

Content:
{content_to_analyze}

Provide a concise analysis (max 100 words total) in this format:

SUMMARY: [2-3 sentences on what this file does]

KEY FUNCTIONALITY: [3-4 bullet points of main features]

NOTABLE PATTERNS: [1-2 notable techniques or patterns used]"""

            messages = [{"role": "user", "content": prompt}]
            response = self._make_llm_call(messages, max_tokens=150, temperature=0.6)
            
            return {
                "file_path": file_path,
                "file_type": file_type,
                "analysis": response
            }
            
        except Exception as e:
            self.logger.error(f"Failed to summarize tagged file: {e}")
            raise LLMError(f"File summarization failed: {str(e)}")
    
    def analyze_project(
        self,
        local_analysis: Dict[str, Any],
        tagged_files_summaries: List[Dict[str, str]],
        media_briefings: Optional[List[str]] = None,
    ) -> Dict[str, str]:
        """
        Generate a comprehensive, resume-friendly project report.
        
        Args:
            local_analysis: Dict with stats, metrics, file_counts
            tagged_files_summaries: List of summaries from summarize_tagged_file()
            media_briefings: Optional list of media asset summaries (images/audio/video)
            
        Returns:
            Dict containing:
                - analysis result: Formatted output text
                
        Raises:
            LLMError: If analysis fails
        """
        if not self.is_configured():
            raise LLMError("LLM client is not configured")
        
        try:
            files_info = "\n\n".join([
                f"File: {f.get('file_path', 'Unknown')}\n{f.get('analysis', '')}"
                for f in tagged_files_summaries
            ])

            media_context = ""
            media_section_prompt = ""
            if media_briefings:
                media_lines = "\n".join(f"- {entry}" for entry in media_briefings)
                media_context = f"""

MEDIA ASSETS (images/audio/video):
{media_lines}
"""
                media_section_prompt = """

MEDIA INSIGHTS:
[1-3 concise bullet points describing the listed media assets: what appears or is heard, notable timestamps/durations, any genre/label hints, and key transcript snippets.]"""
            
            prompt = f"""You are analyzing a software project to create a professional, resume-worthy report.

            LOCAL ANALYSIS RESULTS:
            {local_analysis}

            IMPORTANT FILES ANALYSIS:
            {files_info if files_info else 'No tagged files provided'}{media_context}

            Create a comprehensive analysis in the following format:

            EXECUTIVE SUMMARY:
            [2-3 sentences capturing the project's essence and main value proposition]

            TECHNICAL HIGHLIGHTS:
            [Key features, capabilities, and technical achievements in bullet points]

            TECHNOLOGIES USED:
            [Summary of the tech stack and how technologies are used]

            PROJECT QUALITY:
            [Assessment of completeness, production-readiness, code quality, and overall maturity]{media_section_prompt}

            Only include the MEDIA INSIGHTS section when media assets are provided above; omit it when none are available."""

            messages = [{"role": "user", "content": prompt}]
            response = self._make_llm_call(messages, max_tokens=800, temperature=0.7)
            
            return {
                "analysis": response
            }
            
        except Exception as e:
            self.logger.error(f"Project analysis failed: {e}")
            raise LLMError(f"Failed to analyze project: {str(e)}")
    
    def suggest_feedback(self, local_analysis: Dict[str, Any],
                        llm_analysis: Dict[str, Any],
                        career_goal: str) -> Dict[str, str]:
        """
        Generate personalized, actionable recommendations for entire portfolio
        improvements and career development.
        
        Args:
            local_analysis: Local analysis results for the entire portfolio
            llm_analysis: LLM analysis results for the entire portfolio
            career_goal: User's career goal (e.g., "frontend developer")
            
        Returns:
            Formatted text output containing:
                - portfolio_overview: Overall assessment with strengths and improvements
                - specific_recommendations: Portfolio structuring, new projects, and existing project enhancements
                - career_alignment_analysis: Market-aligned analysis of portfolio fit for career goal
                
        Raises:
            LLMError: If feedback generation fails
        """
        if not self.is_configured():
            raise LLMError("LLM client is not configured")
        
        try:
            prompt = f"""You are an experienced senior software engineer and career mentor. Provide personalized feedback for a developer based on their entire portfolio.

            CAREER GOAL: {career_goal}

            LOCAL ANALYSIS RESULTS:
            {local_analysis}

            LLM ANALYSIS RESULTS:
            {llm_analysis}

            Provide actionable feedback in the following format:

            PORTFOLIO OVERVIEW:
            [Provide an overall assessment of the portfolio's current state, highlighting strengths and areas for improvement. Include specific suggestions on current industry trends, best practices, and features that would make the portfolio more impressive and professional.]

            SPECIFIC RECOMMENDATIONS:
            - Portfolio Structuring: [Advice on how to organize, present, and document the portfolio effectively]
            - New Projects to Build: [Specific project ideas that would complement the existing portfolio and align with the career goal]
            - Existing Project Enhancements: [Actionable suggestions for improving or building upon current projects - new features, refactoring, testing, deployment, etc.]

            CAREER ALIGNMENT ANALYSIS:
            [Analyze how well the portfolio aligns with the career goal in the context of current market trends and industry requirements for {career_goal} positions. 
            Address: what skills are demonstrated, what's missing based on current job market demands, what technologies or practices are trending in this field, and 
            what specific steps to take next to be competitive in today's job market]"""

            messages = [{"role": "user", "content": prompt}]
            response = self._make_llm_call(messages, max_tokens=800, temperature=0.7)
            
            return {
                "career_goal": career_goal,
                "feedback": response
            }
            
        except Exception as e:
            self.logger.error(f"Feedback generation failed: {e}")
            raise LLMError(f"Failed to generate feedback: {str(e)}")
    
    def _run_async_in_thread(self, coro):
        """Run an async coroutine in a dedicated thread with its own event loop.
        
        This prevents conflicts with existing event loops and is safe to call
        from synchronous code.
        
        Args:
            coro: The coroutine to run
            
        Returns:
            The result of the coroutine
        """
        result = None
        exception = None
        
        def run_in_thread():
            nonlocal result, exception
            try:
                # Create a new event loop for this thread
                loop = asyncio.new_event_loop()
                asyncio.set_event_loop(loop)
                try:
                    result = loop.run_until_complete(coro)
                finally:
                    loop.close()
            except Exception as e:
                exception = e
        
        thread = threading.Thread(target=run_in_thread)
        thread.start()
        thread.join()
        
        if exception:
            raise exception
        return result
    
    async def _summarize_file_batch(self, files_batch: List[tuple], base_path) -> List[Dict[str, str]]:
        """Process a batch of files in parallel.
        
        Args:
            files_batch: List of (file_path, full_path, file_type) tuples
            base_path: Base path for file reading
            
        Returns:
            List of file summary results
        """
        
        async def analyze_single_file(file_info):
            file_path, full_path, file_type = file_info
            try:
                content = full_path.read_text(encoding='utf-8', errors='ignore')
                # Run the synchronous summarize in thread pool
                loop = asyncio.get_event_loop()
                summary_result = await loop.run_in_executor(
                    None,
                    self.summarize_tagged_file,
                    file_path,
                    content,
                    file_type
                )
                self.logger.info(f"Summarized: {file_path}")
                return summary_result
            except Exception as e:
                self.logger.error(f"Error analyzing {file_path}: {e}")
                return None
        
        # Process batch in parallel
        results = await asyncio.gather(*[analyze_single_file(f) for f in files_batch])
        return [r for r in results if r is not None]
    
    def summarize_scan_with_ai(self, scan_summary: Dict[str, Any], 
                               relevant_files: List[Dict[str, Any]],
                               scan_base_path: str,
                               max_file_size_mb: int = 10,
                               project_dirs: Optional[List[str]] = None,
                               progress_callback: Optional[Any] = None,
                               include_media: bool = True) -> Dict[str, Any]:
        """
        Comprehensive AI analysis workflow for CLI integration.
        
        Args:
            scan_summary: Dict with file_count, total_size, language_breakdown, etc.
            relevant_files: List of file metadata dicts (path, size, mime_type, etc.)
            scan_base_path: Base path where original files are located for reading content
            max_file_size_mb: Maximum file size in MB to process (default: 10MB)
            project_dirs: Optional list of project directory paths (e.g., Git repo roots).
                         If provided, files are grouped by project and analyzed separately.
            progress_callback: Optional callback function for progress updates
            
        Returns:
            Dict containing:
                - project_analysis: Result from analyze_project() (single project mode)
                - projects: List of per-project analyses (multi-project mode)
                - file_summaries: List of results from summarize_tagged_file()
                - summary_text: Combined formatted output for display
                - skipped_files: List of files skipped due to size limits
                - media_briefings: Optional human-friendly summaries of media assets
                
        Raises:
            LLMError: If analysis fails
        """
        if not self.is_configured():
            raise LLMError("LLM client is not configured")
        
        try:
            from pathlib import Path
            
            self.logger.info("Starting LLM analysis")
            
            if progress_callback:
                progress_callback(f"Initializing analysis for {len(relevant_files)} files…")
            
            if project_dirs:
                self.logger.info(f"Multi-project mode: {len(project_dirs)} projects")
                if progress_callback:
                    progress_callback(f"Multi-project mode: analyzing {len(project_dirs)} projects…")
                return self._analyze_multiple_projects(
                    scan_summary=scan_summary,
                    relevant_files=relevant_files,
                    scan_base_path=scan_base_path,
                    project_dirs=project_dirs,
                    max_file_size_mb=max_file_size_mb,
                    progress_callback=progress_callback,
                )

            media_briefings: list[str] = []
            if include_media:
                media_briefings = self._build_media_briefings(
                    relevant_files, base_path=Path(scan_base_path) if scan_base_path else None
                )
            
            max_file_size_bytes = max_file_size_mb * 1024 * 1024
            file_summaries = []
            skipped_files = []
            
            total_files = len(relevant_files)
            
            # Prepare files for batch processing
            files_to_analyze = []
            for file_meta in relevant_files:
                file_path = file_meta.get('path', '')
                if not file_path:
                    continue

                full_path = Path(scan_base_path) / file_path

                if full_path.exists() and full_path.is_file():
                    file_size = full_path.stat().st_size
                    if file_size > max_file_size_bytes:
                        self.logger.warning(f"Skipping large file ({file_size / (1024*1024):.2f}MB): {file_path}")
                        skipped_files.append({
                            'path': file_path,
                            'size_mb': file_size / (1024 * 1024),
                            'reason': f'Exceeds maximum file size limit of {max_file_size_mb}MB'
                        })
                        continue

                mime_type = file_meta.get('mime_type', '')
                if not (mime_type.startswith('text/') or 
                       mime_type in ['application/json', 'application/xml', 'application/javascript']):
                    self.logger.info(f"Skipping non-text file: {file_path}")
                    continue
                
                if full_path.exists() and full_path.is_file():
                    file_type = full_path.suffix or 'unknown'
                    files_to_analyze.append((file_path, full_path, file_type))
            
            # Process files in batches of 5 for parallel execution
            BATCH_SIZE = 5
            processed_count = 0
            
            for i in range(0, len(files_to_analyze), BATCH_SIZE):
                batch = files_to_analyze[i:i + BATCH_SIZE]
                batch_num = (i // BATCH_SIZE) + 1
                total_batches = (len(files_to_analyze) + BATCH_SIZE - 1) // BATCH_SIZE
                
                if progress_callback:
                    progress_callback(f"Single-project: Batch {batch_num}/{total_batches} ({len(batch)} files)…")
                
                try:
                    # Process batch in parallel using dedicated thread
                    batch_results = self._run_async_in_thread(
                        self._summarize_file_batch(batch, scan_base_path)
                    )
                    file_summaries.extend(batch_results)
                    processed_count += len(batch_results)
                    
                    if progress_callback:
                        progress_callback(f"Single-project: Completed {processed_count}/{len(files_to_analyze)} files…")
                except Exception as e:
                    self.logger.error(f"Error processing batch: {e}")
                    continue
            
            if progress_callback:
                progress_callback("Generating project insights…")
            
            project_analysis = self.analyze_project(
                local_analysis=scan_summary,
                tagged_files_summaries=file_summaries,
                media_briefings=media_briefings if media_briefings else None,
            )
            
            result = {
                "project_analysis": project_analysis,
                "file_summaries": file_summaries,
                "files_analyzed_count": len(file_summaries)
            }

            if media_briefings:
                result["media_briefings"] = media_briefings
            
            if skipped_files:
                result["skipped_files"] = skipped_files
                self.logger.info(f"Skipped {len(skipped_files)} files due to size limits")
            
            return result
            
        except Exception as e:
            self.logger.error(f"Scan AI analysis failed: {e}")
            raise LLMError(f"Failed to analyze scan: {str(e)}")
    
    def _analyze_multiple_projects(self, scan_summary: Dict[str, Any],
                                   relevant_files: List[Dict[str, Any]],
                                   scan_base_path: str,
                                   project_dirs: List[str],
                                   max_file_size_mb: int = 10,
                                   progress_callback: Optional[Any] = None) -> Dict[str, Any]:
        """
        Analyze multiple projects separately (e.g., multiple Git repos in one scan).
        
        Args:
            scan_summary: Global scan summary
            relevant_files: All files from scan
            scan_base_path: Base path for file reading
            project_dirs: List of project root directories (e.g., Git repo paths)
            max_file_size_mb: Max file size to process
            progress_callback: Optional callback for progress updates
            
        Returns:
            Dict with per-project analyses and overall summary
        """
        from pathlib import Path
        from datetime import datetime
        
        self.logger.info(f"Analyzing {len(project_dirs)} separate projects")
        
        if progress_callback:
            progress_callback(f"Grouping files across {len(project_dirs)} projects…")
        
        max_file_size_bytes = max_file_size_mb * 1024 * 1024
        base_path = Path(scan_base_path)
        
        # Normalize project dirs to relative paths
        project_dirs_normalized = []
        for proj_dir in project_dirs:
            proj_path = Path(proj_dir)
            
            try:
                # Make paths relative to base_path
                rel_path = proj_path.relative_to(base_path)
                normalized = str(rel_path)
                project_dirs_normalized.append(normalized)
                self.logger.info(f"Normalized project path: {proj_dir} -> {normalized}")
            except ValueError:
                # Not relative to base_path, skip
                self.logger.warning(f"Project path {proj_dir} is not under base_path {base_path}, skipping")
                continue
        
        files_by_project = {proj: [] for proj in project_dirs_normalized}
        files_by_project['_unassigned'] = [] 
        
        self.logger.info(f"Starting file grouping. Projects: {project_dirs_normalized}")
        self.logger.info(f"Sample file paths (first 5): {[f.get('path', '') for f in relevant_files[:5]]}")
        
        import os
        debug_log_path = os.path.expanduser("~/.textual_ai_debug.log")
        try:
            with open(debug_log_path, "a") as f:
                timestamp = datetime.now().strftime("%Y-%m-%dT%H:%M:%S")
                f.write(f"{timestamp} | [LLM Client] Projects normalized: {project_dirs_normalized}\n")
                f.write(f"{timestamp} | [LLM Client] Sample files: {[f.get('path', '') for f in relevant_files[:5]]}\n")
                f.write(f"{timestamp} | [LLM Client] Total files to group: {len(relevant_files)}\n")
        except OSError:
            self.logger.debug("Unable to write debug log to %s; continuing without it.", debug_log_path)
        
        for file_meta in relevant_files:
            file_path = file_meta.get('path', '')
            if not file_path:
                continue
            
            assigned = False
            for proj_dir in project_dirs_normalized:
                # Special case: "." means this is the root project (project path == base path)
                # In this case, all files belong to this project
                if proj_dir == ".":
                    files_by_project[proj_dir].append(file_meta)
                    assigned = True
                    break
                # Check if file path starts with project directory
                elif file_path.startswith(proj_dir + '/') or file_path.startswith(proj_dir + '\\'):
                    files_by_project[proj_dir].append(file_meta)
                    assigned = True
                    break
            
            if not assigned:
                files_by_project['_unassigned'].append(file_meta)
        
        # Log file grouping results
        for proj_dir, proj_files in files_by_project.items():
            self.logger.info(f"Project '{proj_dir}': {len(proj_files)} files")
        
        try:
            with open(debug_log_path, "a") as f:
                timestamp = datetime.now().strftime("%Y-%m-%dT%H:%M:%S")
                for proj_dir, proj_files in files_by_project.items():
                    f.write(f"{timestamp} | [LLM Client] Project '{proj_dir}': {len(proj_files)} files\n")
        except OSError:
            self.logger.debug("Unable to append grouped file stats to %s; continuing.", debug_log_path)
        
        project_analyses = []
        all_file_summaries = []
        all_skipped_files = []
        unassigned_analysis = None  # Track unassigned files separately
        all_media_briefings: list[str] = []
        
        project_index = 0
        total_projects = len([p for p in files_by_project.keys() if p != '_unassigned' and files_by_project[p]])
        
        for proj_dir, proj_files in files_by_project.items():
            if proj_dir == '_unassigned':
                if not proj_files:
                    continue
                proj_name = "Unassigned Files"
            else:
                proj_name = Path(proj_dir).name or proj_dir
            
            if not proj_files:
                self.logger.info(f"Skipping empty project: {proj_name}")
                continue
            
            if proj_dir != '_unassigned':
                project_index += 1
                if progress_callback:
                    progress_callback(f"Multi-project [{project_index}/{total_projects}]: {proj_name}…")
            
            self.logger.info(f"Analyzing project '{proj_name}' ({len(proj_files)} files)")
            
            # Prepare files for batch processing
            media_briefings = self._build_media_briefings(
                proj_files, base_path=base_path
            )
            file_summaries = []
            skipped_files = []
            files_to_analyze = []
            
            for file_meta in proj_files:
                file_path = file_meta.get('path', '')
                full_path = base_path / file_path
                
                if not full_path.exists() or not full_path.is_file():
                    self.logger.warning(f"File not found: {full_path}")
                    continue
                
                file_size = full_path.stat().st_size
                if file_size > max_file_size_bytes:
                    skipped_files.append({
                        'path': file_path,
                        'size_mb': file_size / (1024 * 1024),
                        'reason': f'Exceeds {max_file_size_mb}MB limit'
                    })
                    continue
                
                # Skip lock files and other non-essential files
                if any(skip in file_path.lower() for skip in ['package-lock.json', 'yarn.lock', 'poetry.lock', '.lock']):
                    self.logger.info(f"[{proj_name}] Skipping lock file: {file_path}")
                    continue
                
                mime_type = file_meta.get('mime_type', '')
                if not (mime_type.startswith('text/') or 
                       mime_type in ['application/json', 'application/xml', 'application/javascript']):
                    continue
                
                file_type = full_path.suffix or 'unknown'
                files_to_analyze.append((file_path, full_path, file_type))
            
            # Process files in batches of 5 for parallel execution
            BATCH_SIZE = 5
            processed_count = 0
            
            for i in range(0, len(files_to_analyze), BATCH_SIZE):
                batch = files_to_analyze[i:i + BATCH_SIZE]
                batch_num = (i // BATCH_SIZE) + 1
                total_batches = (len(files_to_analyze) + BATCH_SIZE - 1) // BATCH_SIZE
                
                if progress_callback:
                    if proj_dir != '_unassigned':
                        progress_callback(f"Project {project_index}/{total_projects} - Batch {batch_num}/{total_batches} ({len(batch)} files)…")
                    else:
                        progress_callback(f"[{proj_name}] Batch {batch_num}/{total_batches} ({len(batch)} files)…")
                
                try:
                    # Process batch in parallel using dedicated thread
                    batch_results = self._run_async_in_thread(
                        self._summarize_file_batch(batch, base_path)
                    )
                    file_summaries.extend(batch_results)
                    processed_count += len(batch_results)
                    
                    if progress_callback:
                        progress_callback(f"[{proj_name}] Completed {processed_count}/{len(files_to_analyze)} files…")
                except Exception as e:
                    self.logger.error(f"[{proj_name}] Error processing batch: {e}")
                    continue
            
            project_summary = {
                "project_name": proj_name,
                "project_path": proj_dir,
                "total_files": len(proj_files),
                "files_analyzed": len(file_summaries),
                "total_size_bytes": sum(f.get('size', 0) for f in proj_files)
            }
            
            if file_summaries or media_briefings:
                project_analysis = self.analyze_project(
                    local_analysis=project_summary,
                    tagged_files_summaries=file_summaries,
                    media_briefings=media_briefings if media_briefings else None,
                )
                
                analysis_result = {
                    "project_name": proj_name,
                    "project_path": proj_dir,
                    "file_count": len(proj_files),
                    "files_analyzed": len(file_summaries),
                    "analysis": project_analysis.get("analysis", ""),
                    "file_summaries": file_summaries,
                }
                if media_briefings:
                    analysis_result["media_briefings"] = media_briefings
                
                if proj_dir == '_unassigned':
                    unassigned_analysis = analysis_result
                    self.logger.info(f"Stored unassigned files analysis separately (not counted as project)")
                else:
                    project_analyses.append(analysis_result)
            
            all_file_summaries.extend(file_summaries)
            all_skipped_files.extend(skipped_files)
            if media_briefings:
                all_media_briefings.extend(media_briefings)
        
        portfolio_summary = None
        if len(project_analyses) > 1:
            portfolio_summary = self._generate_portfolio_summary(
                project_analyses, 
                unassigned_analysis=unassigned_analysis
            )
        
        result = {
            "mode": "multi_project",
            "projects": project_analyses,
            "project_count": len(project_analyses),
            "total_files_analyzed": len(all_file_summaries),
            "file_summaries": all_file_summaries,
            "files_analyzed_count": len(all_file_summaries)
        }
        
        if portfolio_summary:
            result["portfolio_summary"] = portfolio_summary
        
        # Include unassigned files as additional context (not a project)
        if unassigned_analysis:
            result["unassigned_files"] = unassigned_analysis
        
        if all_skipped_files:
            result["skipped_files"] = all_skipped_files
            self.logger.info(f"Skipped {len(all_skipped_files)} files across all projects")

        if all_media_briefings:
            capped_media = all_media_briefings[:12]
            if len(all_media_briefings) > 12:
                capped_media.append(f"...and {len(all_media_briefings) - 12} more media file(s) detected.")
            result["media_briefings"] = capped_media
        
        return result
    
    def _generate_portfolio_summary(self, project_analyses: List[Dict[str, Any]], 
                                    unassigned_analysis: Optional[Dict[str, Any]] = None) -> Dict[str, str]:
        """
        Generate a high-level portfolio summary from multiple project analyses.
        
        Args:
            project_analyses: List of individual project analysis results
            unassigned_analysis: Optional analysis of unassigned files (supporting docs, etc.)
            
        Returns:
            Dict with portfolio-level summary
        """
        if not self.is_configured():
            raise LLMError("LLM client is not configured")
        
        try:
            projects_overview = "\n\n".join([
                f"PROJECT: {p['project_name']}\n"
                f"Path: {p.get('project_path', 'N/A')}\n"
                f"Files analyzed: {p['files_analyzed']}\n"
                f"Analysis:\n{p['analysis']}"
                for p in project_analyses
            ])
            
            unassigned_context = ""
            if unassigned_analysis:
                unassigned_context = f"""

SUPPORTING FILES (not counted as a project):
Files analyzed: {unassigned_analysis['files_analyzed']}
These are documentation, configuration, and other supporting files found outside the main project directories.
Analysis:
{unassigned_analysis['analysis']}"""
            
            prompt = f"""You are reviewing a developer's portfolio containing {len(project_analyses)} separate projects.

INDIVIDUAL PROJECT ANALYSES:
{projects_overview}{unassigned_context}

Create a comprehensive PORTFOLIO-LEVEL summary in the following format:

PORTFOLIO OVERVIEW:
[2-3 sentences capturing the overall breadth and depth of the portfolio, highlighting the variety of projects and technologies]

KEY STRENGTHS:
[Main strengths demonstrated across projects - technical diversity, depth in certain areas, etc.]

TECHNICAL BREADTH:
[Summary of the range of technologies, frameworks, and domains covered across all projects]

STANDOUT PROJECTS:
[Identify 2-3 most impressive or notable projects and why they stand out]

PORTFOLIO COHERENCE:
[How well the projects work together to tell a cohesive story about the developer's skills and interests]"""

            messages = [{"role": "user", "content": prompt}]
            response = self._make_llm_call(messages, max_tokens=800, temperature=0.7)
            
            return {
                "summary": response,
                "project_count": len(project_analyses)
            }
            
        except Exception as e:
            self.logger.error(f"Portfolio summary generation failed: {e}")
            raise LLMError(f"Failed to generate portfolio summary: {str(e)}")
        
        
    def generate_and_apply_improvements(
    self,
    file_path: str,
    content: str,
    file_type: str
) -> Dict[str, Any]:
        """
        Generate AI-suggested improvements for text-based files.
        
        Handles:
        - Code files (Python, JavaScript, etc.)
        - PDFs (extracts text first)
        - Word documents (extracts text first)
        
        Args:
            file_path: Path to the file
            content: File content as string
            file_type: MIME type or file extension
        
        Returns:
            Dict with:
            - success: bool
            - suggestions: List of improvement dicts
            - improved_code: str (improved content)
            - original_code: str (original content)
            - error: str (if failed)
        """
        if not self.is_configured():
            raise LLMError("LLM client is not configured")
        
        try:
            token_count = self._count_tokens(content)
            self.logger.info(f"Generating improvements for {file_path} ({token_count} tokens)")
            
            # Truncate if too large
            if token_count > 3000:
                try:
                    import tiktoken
                    encoding = tiktoken.encoding_for_model(self.DEFAULT_MODEL)
                    tokens = encoding.encode(content)
                    truncated_tokens = tokens[:3000]
                    content = encoding.decode(truncated_tokens)
                    self.logger.warning(f"Truncated {file_path} from {token_count} to 3000 tokens")
                except Exception:
                    # Fallback: truncate by characters
                    content = content[:12000]
            
            # Determine file category and appropriate improvements
            improvement_focus = self._get_improvement_focus(file_path, file_type)
            
            # Build adaptive prompt
            prompt = f"""You are an expert code and document reviewer. Analyze this file and suggest improvements.

    File: {file_path}

    Original Content:
    ```
    {content}
    ```

    {improvement_focus}

    Format your response as JSON:
    {{
    "suggestions": [
        {{
        "type": "documentation|refactoring|clarity|consistency|best-practices",
        "description": "Brief description of the improvement",
        "line_range": "Lines affected (e.g., '10-15' or 'general')"
        }}
    ],
    "improved_code": "The complete improved content here"
    }}

    CRITICAL: Return ONLY valid JSON. No markdown code blocks, no extra text, ONLY the JSON object."""

            messages = [{"role": "user", "content": prompt}]
            
            # Call OpenAI API
            response = self._make_llm_call(
                messages, 
                max_tokens=2500,
                temperature=0.3
            )
            
            # Parse JSON response with retry logic
            result = self._parse_json_response(response, file_path, content, improvement_focus)
            
            if result.get("success"):
                return {
                    "success": True,
                    "suggestions": result.get("suggestions", []),
                    "improved_code": result.get("improved_code", content),
                    "original_code": content
                }
            else:
                return result
            
        except Exception as e:
            self.logger.error(f"Failed to generate improvements: {e}")
            return {
                "success": False,
                "error": str(e)
            }

    def _parse_json_response(
        self,
        response: str,
        file_path: str,
        original_content: str,
        improvement_focus: str,
        retry: bool = True
    ) -> Dict[str, Any]:
        """
        Robustly parse JSON response from LLM with fallback strategies.
        
        Strategies:
        1. Try to parse response as-is
        2. Strip markdown code fences
        3. Extract JSON from text
        4. Retry with stricter prompt if initial parse fails
        
        Args:
            response: Raw response from LLM
            file_path: File being analyzed (for error context)
            original_content: Original file content
            improvement_focus: Improvement focus instructions
            retry: Whether to retry with stricter prompt on failure
        
        Returns:
            Dict with success status and parsed result or error
        """
        # Strategy 1: Try direct parsing
        try:
            result = json.loads(response.strip())
            self.logger.info(f"Successfully parsed JSON for {file_path}")
            return {"success": True, **result}
        except json.JSONDecodeError:
            self.logger.debug(f"Direct JSON parsing failed for {file_path}")
        
        # Strategy 2: Strip markdown code fences
        response_text = response.strip()
        response_text = re.sub(r'^```(?:json)?\s*\n?', '', response_text)  # Opening ```
        response_text = re.sub(r'\n?```\s*$', '', response_text)           # Closing ```
        response_text = response_text.strip()
        
        try:
            result = json.loads(response_text)
            self.logger.info(f"Successfully parsed JSON after stripping fences for {file_path}")
            return {"success": True, **result}
        except json.JSONDecodeError:
            self.logger.debug(f"Markdown stripping didn't help for {file_path}")
        
        # Strategy 3: Extract JSON block from text
        json_match = re.search(r'\{[\s\S]*\}', response_text)
        if json_match:
            try:
                json_str = json_match.group(0)
                result = json.loads(json_str)
                self.logger.info(f"Successfully extracted JSON from text for {file_path}")
                return {"success": True, **result}
            except json.JSONDecodeError:
                self.logger.debug(f"Extracted JSON was invalid for {file_path}")
        
        # Strategy 4: Retry with stricter prompt
        if retry:
            self.logger.warning(f"JSON parsing failed for {file_path}, retrying with stricter prompt")
            return self._retry_with_stricter_prompt(
                file_path,
                original_content,
                improvement_focus,
                response  # Include original response in context
            )
        
        # All strategies failed
        self.logger.error(f"All JSON parsing strategies failed for {file_path}")
        return {
            "success": False,
            "error": "Failed to parse AI response after multiple strategies",
            "raw_response": response[:500]
        }

    def _retry_with_stricter_prompt(
        self,
        file_path: str,
        content: str,
        improvement_focus: str,
        previous_response: str
    ) -> Dict[str, Any]:
        """
        Retry with a stricter, more explicit prompt if initial parsing failed.
        
        This helps when the model adds extra text, uses wrong format, etc.
        """
        stricter_prompt = f"""You are an expert code reviewer. Analyze this file ONLY.

File: {file_path}

Content:
```
{content}
```

{improvement_focus}

RESPOND WITH ONLY THIS JSON FORMAT. NO OTHER TEXT. NO MARKDOWN BLOCKS:
{{"suggestions": [{{"type": "string", "description": "string", "line_range": "string"}}], "improved_code": "string"}}"""

        try:
            messages = [{"role": "user", "content": stricter_prompt}]
            response = self._make_llm_call(
                messages,
                max_tokens=2500,
                temperature=0.3
            )
            
            # Try parsing strategies again on new response
            response_text = response.strip()
            response_text = re.sub(r'^```(?:json)?\s*\n?', '', response_text)
            response_text = re.sub(r'\n?```\s*$', '', response_text)
            response_text = response_text.strip()
            
            try:
                result = json.loads(response_text)
                self.logger.info(f"Successfully parsed JSON on retry for {file_path}")
                return {"success": True, **result}
            except json.JSONDecodeError:
                # Try to extract JSON
                json_match = re.search(r'\{[\s\S]*\}', response_text)
                if json_match:
                    try:
                        result = json.loads(json_match.group(0))
                        self.logger.info(f"Successfully extracted JSON on retry for {file_path}")
                        return {"success": True, **result}
                    except json.JSONDecodeError:
                        pass
            
            self.logger.error(f"Retry also failed for {file_path}")
            return {
                "success": False,
                "error": "Failed to parse AI response even after retry with stricter prompt",
                "raw_response": response[:500]
            }
            
        except Exception as e:
            self.logger.error(f"Retry failed with exception: {e}")
            return {
                "success": False,
                "error": f"Error during retry: {str(e)}"
            }

    def _get_improvement_focus(self, file_path: str, file_type: str) -> str:
        """
        Get appropriate improvement instructions based on file type.
        
        Returns different guidance for:
        - Programming code
        - PDF documents
        - Word documents
        """
        extension = Path(file_path).suffix.lower()
        filename = Path(file_path).name.lower()
        
        # PDF files
        if extension == '.pdf':
            return """Focus on DOCUMENT IMPROVEMENTS:
    - Improve document structure and organization
    - Enhance clarity and readability
    - Fix grammar and spelling errors
    - Improve formatting and layout suggestions
    - Add missing sections or context
    - Ensure consistent style"""
        
        # Word documents
        elif extension == '.docx':
            return """Focus on DOCUMENT IMPROVEMENTS:
    - Improve document structure and organization
    - Enhance clarity and readability
    - Fix grammar and spelling errors
    - Improve formatting and layout suggestions
    - Add missing sections or context
    - Ensure consistent style and tone"""
        
        # Programming languages
        code_extensions = {
            '.py', '.js', '.jsx', '.ts', '.tsx', '.java', '.cpp', '.c', 
            '.cs', '.rb', '.go', '.rs', '.php', '.swift', '.kt', '.scala'
        }
        
        if extension in code_extensions:
            return """Focus on CODE IMPROVEMENTS:
    - Add clear comments and docstrings
    - Improve variable and function names for clarity
    - Add error handling and input validation
    - Follow language-specific best practices
    - Improve code structure and readability
    - Add type hints where applicable
    - Remove code duplication"""
        
        # Web files
        web_extensions = {'.html', '.css', '.scss', '.sass'}
        
        if extension in web_extensions:
            return """Focus on WEB FILE IMPROVEMENTS:
    - Add helpful comments
    - Improve naming conventions
    - Follow modern best practices
    - Improve accessibility
    - Optimize structure
    - Add documentation comments"""
        
        # Configuration files
        config_extensions = {'.json', '.yaml', '.yml', '.toml', '.ini', '.env'}
        
        if extension in config_extensions:
            return """Focus on CONFIGURATION IMPROVEMENTS:
    - Add helpful comments explaining each setting
    - Organize settings into logical groups
    - Add default values and examples
    - Improve key names for clarity
    - Add validation comments
    - Document required vs optional settings"""
        
        # Documentation files
        doc_extensions = {'.md', '.txt', '.rst'}
        
        if extension in doc_extensions:
            return """Focus on DOCUMENTATION IMPROVEMENTS:
    - Improve clarity and readability
    - Add missing sections (installation, usage, examples)
    - Fix grammar and spelling
    - Add code examples where helpful
    - Improve formatting and structure
    - Add links and references"""
        
        # SQL files
        elif extension == '.sql':
            return """Focus on SQL IMPROVEMENTS:
    - Add comments explaining queries
    - Improve query structure and formatting
    - Optimize query performance
    - Add error handling
    - Use consistent naming conventions
    - Add documentation for complex logic"""
        
        else:
            # Generic text file
            return """Focus on TEXT FILE IMPROVEMENTS:
    - Improve clarity and readability
    - Fix grammar and spelling
    - Add helpful comments or explanations
    - Improve formatting and structure
    - Ensure consistency"""<|MERGE_RESOLUTION|>--- conflicted
+++ resolved
@@ -12,17 +12,15 @@
 import openai
 from openai import OpenAI
 import tiktoken
-<<<<<<< HEAD
+from pathlib import Path
+import json
+import re
 
 try:
     from scanner.media import AUDIO_EXTENSIONS, IMAGE_EXTENSIONS, VIDEO_EXTENSIONS
 except ImportError:  # pragma: no cover - fallback when scanner isn't on sys.path
     from ...scanner.media import AUDIO_EXTENSIONS, IMAGE_EXTENSIONS, VIDEO_EXTENSIONS
-=======
-from pathlib import Path
-import json
-import re
->>>>>>> 1d86946d
+
 
 logger = logging.getLogger(__name__)
 
