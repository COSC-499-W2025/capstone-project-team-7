--- conflicted
+++ resolved
@@ -68,11 +68,7 @@
             "scan_profiles": {
                 "all": {
                     "description": "Scan all supported file types",
-<<<<<<< HEAD
-                    "extensions": all_extensions,
-=======
                     "extensions": [".py", ".js", ".html", ".css", ".txt", ".md", ".json", ".pdf", ".doc", ".docx", ".jpg", ".jpeg", ".png", ".gif", ".svg", ".xml", ".yaml", ".yml", ".csv", ".xlsx", ".xls"],
->>>>>>> 4021c6c2
                     "exclude_dirs": ["__pycache__", "node_modules", ".git", "venv"]
                 },
                 "code_only": {
