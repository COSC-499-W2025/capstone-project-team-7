from __future__ import annotations

import asyncio
import atexit
import json
import math
import threading
import traceback
import zipfile
from concurrent.futures import ThreadPoolExecutor
from concurrent.futures.thread import _worker, _threads_queues
from datetime import datetime, timezone
from pathlib import Path
import shutil
import sys
import tempfile
import time
from typing import Optional, Dict, Any, List, Sequence, Type
import os
import weakref
try:
    from dotenv import load_dotenv
except Exception:  # pragma: no cover - optional dependency
    def load_dotenv(*args, **kwargs):  # type: ignore
        return False

from textual.app import App, ComposeResult
from textual.binding import Binding
from textual.containers import Vertical
from textual.events import Mount
from textual.driver import Driver
from textual.widgets import Footer, Header, Label, ListItem, ListView, ProgressBar, Static

from .message_utils import dispatch_message

from .services.projects_service import ProjectsService, ProjectsServiceError 
from .services.preferences_service import PreferencesService
from .services.ai_service import (
    AIService,
    AIDependencyError,
    AIProviderError,
    InvalidAPIKeyError,
)
from .services.scan_service import ScanService
from .services.session_service import SessionService
from .services.code_analysis_service import (
    CodeAnalysisError,
    CodeAnalysisService,
    CodeAnalysisUnavailableError,
)
from .services.skills_analysis_service import (
    SkillsAnalysisService,
    SkillsAnalysisError,
)
from .services.contribution_analysis_service import (
    ContributionAnalysisService,
    ContributionAnalysisError,
)
from .services.duplicate_detection_service import (
    DuplicateDetectionService,
)
from .services.export_service import (
    ExportService,
    ExportConfig,
)
from .services.search_service import (
    SearchService,
    SearchFilters,
)
from .services.resume_generation_service import (
    ResumeGenerationError,
    ResumeGenerationService,
    ResumeItem,
)
from .services.resume_storage_service import (
    ResumeStorageError,
    ResumeStorageService,
)
from .state import (
    AIState,
    ConsentState,
    PreferencesState,
    ProjectsState,
    ResumesState,
    ScanState,
    SessionState,
)
from .screens import (
    AIKeyCancelled,
    AIKeyScreen,
    AIKeySubmitted,
    AIResultAction,
    AIResultsScreen,
    AutoSuggestionConfigScreen,
    AutoSuggestionSelected,
    AutoSuggestionCancelled,
    ConsentAction,
    ConsentScreen,
    ImprovementResultsScreen,
    LoginCancelled,
    LoginScreen,
    LoginSubmitted,
    SignupSubmitted,
    NoticeScreen,
    PreferencesEvent,
    PreferencesScreen,
    RunScanRequested,
    ScanCancelled,
    ScanConfigScreen,
    ScanParametersChosen,
    ScanResultAction,
    ScanResultsScreen,
    SearchCancelled,
    SearchInputScreen,
    SearchQuerySubmitted,
    ProjectSelected,       
    ProjectDeleted,         
    ProjectInsightsCleared,
    ProjectsScreen,       
    ProjectViewerScreen,
    ResumeDeleted,
    ResumeSelected,
    ResumesScreen,
    ResumeViewerScreen,
    SkillProgressScreen,
)
from ..cli.display import render_language_table
from ..scanner.errors import ParserError
from ..scanner.models import ScanPreferences, ParseResult, FileMetadata
from ..scanner.media import (
    AUDIO_EXTENSIONS,
    IMAGE_EXTENSIONS,
    VIDEO_EXTENSIONS,
    media_vision_capabilities_enabled,
)
from ..auth.consent_validator import ConsentValidator, ConsentError, ExternalServiceError, ConsentRecord
from ..auth.session import Session, SupabaseAuth, AuthError
from ..auth import consent as consent_storage
from ..local_analysis.git_repo import analyze_git_repo
from ..local_analysis.media_analyzer import MediaAnalyzer
from ..local_analysis.document_analyzer import DocumentAnalyzer, DocumentAnalysisResult
from ..analyzer.llm.skill_progress_summary import SkillProgressSummary

# Optional PDF analysis dependencies
try:
    from ..local_analysis.pdf_parser import create_parser, PDFParseResult
    from ..local_analysis.pdf_summarizer import create_summarizer, DocumentSummary
    PDF_AVAILABLE = True
except Exception:  # pragma: no cover - PDF extras missing
    PDF_AVAILABLE = False
    PDFParseResult = None  # type: ignore[assignment]
    DocumentSummary = None  # type: ignore[assignment]

MEDIA_EXTENSIONS = tuple(
    sorted(set(IMAGE_EXTENSIONS + AUDIO_EXTENSIONS + VIDEO_EXTENSIONS))
)


def _maybe_patch_threading_timer() -> None:
    """Log Timer creation stacks when TEXTUAL_CLI_DEBUG_TIMERS is set."""

    timer_log_target = os.environ.get("TEXTUAL_CLI_DEBUG_TIMERS")
    if not timer_log_target:
        return

    timer_log_path = Path(timer_log_target).expanduser()
    timer_log_path.parent.mkdir(parents=True, exist_ok=True)
    timer_log_path.write_text("", encoding="utf-8")

    original_init = threading.Timer.__init__

    def logging_init(self, interval, function, args=None, kwargs=None):  # type: ignore[override]
        original_init(self, interval, function, args, kwargs)
        stack = "".join(traceback.format_stack(limit=16))
        payload = (
            f"{datetime.now(timezone.utc).isoformat()} | Timer(name={self.name}, "
            f"daemon={self.daemon}, interval={interval})\n{stack}\n"
        )
        with timer_log_path.open("a", encoding="utf-8") as timer_log:
            timer_log.write(payload)

    threading.Timer.__init__ = logging_init  # type: ignore[assignment]


_maybe_patch_threading_timer()


class DaemonThreadPoolExecutor(ThreadPoolExecutor):
    """ThreadPoolExecutor variant that marks worker threads daemon."""

    def _adjust_thread_count(self) -> None:  # pragma: no cover - thread spawning
        if self._idle_semaphore.acquire(timeout=0):
            return

        def weakref_cb(_, q=self._work_queue):
            q.put(None)

        num_threads = len(self._threads)
        if num_threads < self._max_workers:
            thread_name = "%s_%d" % (self._thread_name_prefix or self, num_threads)
            t = threading.Thread(
                name=thread_name,
                target=_worker,
                args=(
                    weakref.ref(self, weakref_cb),
                    self._work_queue,
                    self._initializer,
                    self._initargs,
                ),
            )
            t.daemon = True
            t.start()
            self._threads.add(t)
            _threads_queues[t] = self._work_queue


class PortfolioTextualApp(App):
    """Minimal Textual app placeholder for future CLI dashboard."""

    CSS_PATH = Path(__file__).with_name("textual_app.tcss")
    CSS_AUTO_RELOAD = False
    MENU_ITEMS = [
        ("Account", "Sign in to Supabase or sign out of the current session."),
        ("Run Portfolio Scan", "Prepare an archive or directory and run the portfolio scan workflow."),
        ("View Saved Projects", "Browse and view previously saved project scans."), 
        ("View Saved Resumes", "Browse generated resume snippets saved in Supabase."),
        ("View Last Analysis", "Reopen the results from the most recent scan without rescanning."),
        ("Settings & User Preferences", "Manage scan profiles, file filters, and other preferences."),
        ("Consent Management", "Review and update required and external consent settings."),
        ("AI-Powered Analysis", "Trigger AI-based analysis for recent scan results (requires consent)."),
        ("View Last AI Analysis", "View the results from the most recent AI analysis."),
        ("AI Auto-Suggestion", "Let AI suggest and apply code improvements automatically."), 
        ("Skill progression", "View skill progression timeline and optionally generate an AI summary."),
        ("Exit", "Quit the Textual interface."),
    ]
    BINDINGS = [
        Binding("q", "quit", "Quit", priority=True),
        Binding("ctrl+q", "quit", "", show=False),
        Binding("ctrl+l", "toggle_account", "Sign In/Out"),
    ]
    SCAN_PROGRESS_STEPS: Sequence[str] = (
        "Preparing archive…",
        "Parsing files from archive…",
        "Analyzing metadata and summaries…",
        "Detecting git repositories…",
    )

    def __init__(self, *args, **kwargs) -> None:
        super().__init__(*args, **kwargs)
        self._session_state = SessionState()
        self._projects_state = ProjectsState()
        self._resumes_state = ResumesState()
        self._consent_state = ConsentState()
        self._preferences_state = PreferencesState()
        self._scan_state = ScanState()
        self._ai_state = AIState()
        self._scan_service = ScanService()
        self._session_service = SessionService(reporter=self._report_filesystem_issue)
        self._preferences_service = PreferencesService(media_extensions=MEDIA_EXTENSIONS)
        self._ai_service = AIService()
        self._code_service = CodeAnalysisService()
        self._skills_service = SkillsAnalysisService()
        self._contribution_service = ContributionAnalysisService()
        self._duplicate_service = DuplicateDetectionService()
        self._export_service = ExportService()
        self._search_service = SearchService()
        self._resume_service = ResumeGenerationService()
        self._projects_service: Optional[ProjectsService] = None
        self._resume_storage_service: Optional[ResumeStorageService] = None
        self._media_analyzer: Optional[MediaAnalyzer] = None
        try:
            self._document_analyzer = DocumentAnalyzer()
            self._document_analysis_error: Optional[str] = None
        except Exception as exc:  # pragma: no cover - optional dependency issues
            self._document_analyzer = None
            self._document_analysis_error = str(exc)
        self._preferences_screen: Optional[PreferencesScreen] = None
        self._consent_screen: Optional[ConsentScreen] = None
        self._scan_results_screen: Optional[ScanResultsScreen] = None
        self._resumes_screen: Optional[ResumesScreen] = None
        self._init_resume_storage_service()
        self._init_media_analyzer()
        self._media_vision_ready = media_vision_capabilities_enabled()
        self._debug_log_path = Path.home() / ".textual_ai_debug.log"
        self._ai_output_path = Path.cwd() / "ai-analysis-latest.md"
        self._ai_config_path = Path.home() / ".portfolio_cli_ai_config.json"
        self._scan_progress_bar: Optional[ProgressBar] = None
        self._scan_progress_label: Optional[Static] = None
        self._debug_log("PortfolioTextualApp initialized")
        self._worker_pool: Optional[ThreadPoolExecutor] = None
        self._thread_debug_enabled = bool(os.getenv("TEXTUAL_CLI_DEBUG_THREADS"))
        atexit.register(self._shutdown_worker_pool)
        self._load_ai_config()

    def compose(self) -> ComposeResult:
        yield Header()
        yield Static("", id="session-status", classes="session-status")
        menu_items = [ListItem(Label(label, classes="menu-item")) for label, _ in self.MENU_ITEMS]
        menu_list = ListView(*menu_items, id="menu")

        yield Vertical(
            Static("Navigation", classes="section-heading"),
            menu_list,
            Vertical(
                Static(
                    "Select an option from the menu to view details.",
                    id="detail",
                    classes="detail-block",
                ),
                ProgressBar(total=100, show_percentage=False, classes="scan-progress hidden", id="scan-progress"),
                Static("", classes="scan-progress-label hidden", id="scan-progress-label"),
                classes="detail-wrapper",
            ),
            id="main",
        )
        yield Static(
            "Select a menu option and press Enter to continue.",
            id="status",
            classes="status info",
        )
        yield Footer()

    async def on_mount(self, event: Mount) -> None:
        self._configure_worker_pool()
        await self._load_session()
        self._refresh_consent_state()
        self._load_preferences()
        self._update_session_status()
        try:
            self._scan_progress_bar = self.query_one("#scan-progress", ProgressBar)
            self._scan_progress_bar.display = False
        except Exception:
            self._scan_progress_bar = None
        try:
            self._scan_progress_label = self.query_one("#scan-progress-label", Static)
            self._scan_progress_label.add_class("hidden")
        except Exception:
            self._scan_progress_label = None
        menu = self.query_one("#menu", ListView)
        menu.focus()
        menu.index = 0
        self._update_detail(0)
        self._show_status("Select a menu option and press Enter to continue.", "info")

    def on_list_view_highlighted(self, event: ListView.Highlighted) -> None:
        if event.control.id == "menu":
            index = event.control.index or 0
            self._update_detail(index)

    def on_list_view_selected(self, event: ListView.Selected) -> None:
        if event.control.id == "menu":
            index = event.control.index or 0
            self._handle_selection(index)

    def exit(self, result: object | None = None, return_code: int = 0, message: object | None = None) -> None:  # pragma: no cover - Textual shutdown hook
        self._cleanup_async_tasks()
        self._shutdown_worker_pool()
        consent_storage.stop_authenticated_client_auto_refresh()
        self._log_active_threads("app.exit")
        super().exit(result, return_code=return_code, message=message)  # type: ignore[arg-type]

    async def action_quit(self) -> None:
        self.exit()

    def _update_detail(self, index: int) -> None:
        label, description = self.MENU_ITEMS[index]
        detail_panel = self.query_one("#detail", Static)
        if label == "Account":
            detail_panel.update(self._render_account_detail())
        elif label == "View Last Analysis":
            detail_panel.update(self._render_last_scan_detail())
        elif label == "View Saved Projects":  # ✨ NEW
            detail_panel.update(self._render_saved_projects_detail())
        elif label == "View Saved Resumes":
            detail_panel.update(self._render_saved_resumes_detail())
        elif label == "Settings & User Preferences":
            detail_panel.update(self._render_preferences_detail())
        elif label == "Consent Management":
            detail_panel.update(self._render_consent_detail())
        elif label == "AI-Powered Analysis":
            detail_panel.update(self._render_ai_detail())
        elif label == "Skill progression":
            detail_panel.update(self._render_skill_progress_detail())
        else:
            detail_panel.update(
                f"[b]{label}[/b]\n\n{description}\n\nPress Enter to continue or select another option."
            )

    def _handle_selection(self, index: int) -> None:
        label, _ = self.MENU_ITEMS[index]
        if label == "Exit":
            self.exit()
            return

        if label == "Account":
            if self._session_state.session:
                self._logout()
            else:
                self._show_login_dialog()
            return
        if label == "AI-Powered Analysis":
            self._handle_ai_analysis_selection()
            return
        if label == "Skill progression":
            asyncio.create_task(self._show_skill_progress_modal())
            return
        
        if label == "View Last AI Analysis":
            asyncio.create_task(self._view_saved_ai_analysis())
            return

        if label == "Run Portfolio Scan":
            dispatch_message(self, RunScanRequested())
            return

        if label == "View Last Analysis":
            if not self._scan_state.parse_result:
                self._show_status("Run a portfolio scan to populate this view.", "warning")
                self._refresh_current_detail()
                return
            self._show_status("Opening the most recent scan results…", "info")
            self._show_scan_results_dialog()
            return
        
        if label == "AI Auto-Suggestion":
            self._handle_auto_suggestion_selection()

        if label == "Settings & User Preferences":
            if not self._session_state.session:
                self._show_status("Sign in to manage preferences.", "warning")
                self._update_detail(index)
                return
            self._load_preferences()
            self._update_detail(index)
            self._show_preferences_dialog()
            return

        if label == "Consent Management":
            if not self._session_state.session:
                self._show_status("Sign in to manage consent.", "warning")
                self._update_detail(index)
                return
            self._update_detail(index)
            self._show_consent_dialog()
            return

        if label == "AI-Powered Analysis":
            self._handle_ai_analysis_selection()
            return
        if label == "View Saved Projects":
            if not self._session_state.session:
                self._show_status("Sign in to view saved projects.", "warning")
                self._update_detail(index)
                return
            self._show_status("Loading saved projects…", "info")
            asyncio.create_task(self._load_and_show_projects())
            return
        if label == "View Saved Resumes":
            if not self._session_state.session:
                self._show_status("Sign in to view saved resumes.", "warning")
                self._update_detail(index)
                return
            self._show_status("Loading saved resumes…", "info")
            asyncio.create_task(self._load_and_show_resumes())
            return

        self._show_status(f"{label} is coming soon. Hang tight!", "info")

    def action_toggle_account(self) -> None:
        if self._session_state.session:
            self._logout()
        else:
            self._show_login_dialog()

    def _handle_ai_analysis_selection(self) -> None:
        detail_panel = self.query_one("#detail", Static)
        detail_panel.update(self._render_ai_detail())

        if not self._session_state.session:
            self._show_status("Sign in to use AI-powered analysis.", "warning")
            return

        if not self._consent_state.record:
            self._show_status("Grant required consent before running AI analysis.", "warning")
            return

        if not self._has_external_consent():
            self._show_status("Enable external services consent to use AI analysis.", "warning")
            return

        if not self._scan_state.parse_result:
            self._show_status("Run a scan before starting AI analysis.", "warning")
            return

        if self._ai_state.task and not self._ai_state.task.done():
            self._show_status("AI analysis already in progress…", "info")
            return

        if self._ai_state.client is None:
            self._ai_state.pending_analysis = True
            self._show_ai_key_dialog()
            return

        self._start_ai_analysis()

    def _handle_skill_progress_summary(self) -> None:
        """
        Generate a skill progression summary on demand (no UI wiring yet).
        """
        try:
            timeline = self._build_skill_progress_timeline()
        except Exception as exc:  # pragma: no cover - defensive
            self._show_status(f"Cannot build skills timeline: {exc}", "error")
            return

        if not timeline:
            self._show_status("No skill progression timeline available.", "warning")
            return

        self._show_status("Generating skill progress summary…", "info")
        try:
            summary = self._generate_skill_progress_summary(timeline)
        except RuntimeError:
            self._show_status("AI client not configured. Provide an API key first.", "warning")
            return
        except Exception as exc:
            friendly = self._format_skill_progress_error(exc)
            self._show_status(friendly, "warning")
            return

        # Store results in state for future UI rendering/export
        self._persist_skill_progress_summary(summary)
        self._show_status("Skill progress summary ready.", "success")

    def _build_skill_progress_timeline(self) -> Optional[List[Dict[str, Any]]]:
        """
        Build or reuse the skill progress timeline from existing analysis.
        """
        skills_progress = self._scan_state.skills_progress or {}
        timeline = skills_progress.get("timeline") if isinstance(skills_progress, dict) else None
        if timeline:
            return timeline or []

        skills_progress = self._skills_service.build_skill_progression(
            contribution_metrics=self._scan_state.contribution_metrics,
            author_emails=self._author_email_filter(),
        )
        if not skills_progress:
            return None

        self._scan_state.skills_progress = skills_progress
        return skills_progress.get("timeline") or []

    def _generate_skill_progress_summary(
        self, timeline: List[Dict[str, Any]]
    ) -> SkillProgressSummary:
        """
        Call the LLM to summarize a skill progression timeline.
        """
        client = self._ai_state.client
        if client is None:
            raise RuntimeError("AI client not configured")

        def _call_model(prompt: str) -> str:
            params = {
                "messages": [{"role": "user", "content": prompt}],
                "model": client.DEFAULT_MODEL if hasattr(client, "DEFAULT_MODEL") else None,
                "max_tokens": 800,
                "temperature": 0.0,
            }
            # Prefer JSON mode if supported by the client
            try:
                return client._make_llm_call(  # type: ignore[attr-defined]
                    **{**params, "response_format": {"type": "json_object"}}
                )
            except TypeError:
                return client._make_llm_call(  # type: ignore[attr-defined]
                    **params
                )

        try:
            return self._skills_service.summarize_skill_progression(timeline, _call_model)
        except ValueError as exc:
            # Preserve the original validation/parse error message for surfacing
            raise ValueError(str(exc)) from exc

    def _persist_skill_progress_summary(self, summary: SkillProgressSummary) -> None:
        """Persist a summary into scan state for reuse/export."""
        if not self._scan_state.skills_progress:
            self._scan_state.skills_progress = {}
        self._scan_state.skills_progress["summary"] = {
            # New field names (preferred)
            "overview": summary.overview,
            "timeline": summary.timeline,
            "skills_focus": summary.skills_focus,
            "suggested_next_steps": summary.suggested_next_steps,
            "validation_warning": summary.validation_warning,
            # Legacy aliases retained for backward compatibility
            "narrative": summary.narrative,
            "milestones": summary.milestones,
            "strengths": summary.strengths,
            "gaps": summary.gaps,
        }

    def _hydrate_skill_progress_summary(
        self, summary_data: Any
    ) -> Optional[SkillProgressSummary]:
        """Convert stored summary dicts into SkillProgressSummary objects."""
        if isinstance(summary_data, SkillProgressSummary):
            return summary_data
        if isinstance(summary_data, dict):
            overview = summary_data.get("overview") or summary_data.get("narrative") or ""
            timeline = summary_data.get("timeline") or summary_data.get("milestones") or []
            skills_focus = summary_data.get("skills_focus") or summary_data.get("strengths") or []
            gaps = summary_data.get("suggested_next_steps") or summary_data.get("gaps") or []
            validation_warning = summary_data.get("validation_warning")
            return SkillProgressSummary(
                overview=str(overview).strip(),
                timeline=[str(x).strip() for x in timeline if str(x).strip()],
                skills_focus=[str(x).strip() for x in skills_focus if str(x).strip()],
                suggested_next_steps=[str(x).strip() for x in gaps if str(x).strip()],
                validation_warning=str(validation_warning).strip() if validation_warning else None,
            )
        return None

    async def _prepare_skill_progress(
        self,
    ) -> tuple[Optional[List[Dict[str, Any]]], Optional[SkillProgressSummary], Optional[str]]:
        """
        Ensure skill progression data is available and optionally generate an AI summary.

        Returns:
            timeline, summary (if available), summary note (when summary missing).
        """
        git_repos = self._scan_state.git_repos or []
        if len(git_repos) > 1:
            return None, None, "Skill progression timeline unavailable when scanning multiple git repositories at once. Scan one repo at a time."

        skills_progress = self._scan_state.skills_progress or {}
        timeline = skills_progress.get("timeline") if isinstance(skills_progress, dict) else None

        if not timeline:
            if self._scan_state.code_file_count <= 0:
                return None, None, "No skill progression timeline available. Run a scan with source files."
            if self._scan_state.target is None:
                return None, None, "Run a portfolio scan before viewing skill progression."

            if self._scan_state.skills_analysis_result is None:
                try:
                    skills = await asyncio.to_thread(self._perform_skills_analysis)
                except SkillsAnalysisError as exc:
                    self._scan_state.skills_analysis_error = str(exc)
                    return None, None, f"Skills analysis failed: {exc}"
                self._scan_state.skills_analysis_result = skills
                self._scan_state.skills_analysis_error = None

            if self._scan_state.contribution_metrics is None and (
                self._scan_state.code_file_count > 0 or self._scan_state.git_repos
            ):
                try:
                    contribution_metrics = await asyncio.to_thread(self._perform_contribution_analysis)
                    self._scan_state.contribution_metrics = contribution_metrics
                    self._scan_state.contribution_analysis_error = None
                except Exception as exc:
                    # Soft-fail on contribution metrics; timeline can still render without commits
                    self._scan_state.contribution_analysis_error = str(exc)

            skills_progress = self._skills_service.build_skill_progression(
                contribution_metrics=self._scan_state.contribution_metrics,
                author_emails=self._author_email_filter(),
            )
            if skills_progress:
                self._scan_state.skills_progress = skills_progress
                timeline = skills_progress.get("timeline")

        if not timeline:
            return None, None, "No skill progression timeline available."

        summary_data = None
        if isinstance(self._scan_state.skills_progress, dict):
            summary_data = self._scan_state.skills_progress.get("summary")

        summary = self._hydrate_skill_progress_summary(summary_data)
        summary_note = None
        if not summary:
            if self._ai_state.client:
                try:
                    summary = await asyncio.to_thread(self._generate_skill_progress_summary, timeline)
                    self._persist_skill_progress_summary(summary)
                except Exception as exc:
                    summary_note = self._format_skill_progress_error(exc)
            else:
                summary_note = "Add an AI key to generate a narrative summary."

        return timeline or [], summary, summary_note

    def _debug_log_timeline(self, timeline: List[Dict[str, Any]]) -> None:
        """Emit a compact timeline snapshot for troubleshooting."""
        try:
            preview = [
                {
                    "period": entry.get("period_label") or entry.get("period"),
                    "commits": entry.get("commits"),
                    "tests_changed": entry.get("tests_changed"),
                    "skills": entry.get("top_skills"),
                    "languages": list((entry.get("languages") or {}).keys()),
                    "contributors": entry.get("contributors"),
                }
                for entry in timeline[:6]
            ]
            self._debug_log(f"[SkillProgress] Timeline preview: {preview}")
        except Exception:
            pass

    def _author_email_filter(self) -> Optional[set[str]]:
        """
        Optional git author email filter for per-user timelines.

        Controlled via env PORTFOLIO_USER_EMAIL or TEXTUAL_SKILL_PROGRESS_EMAILS (comma-separated).
        """
        try:
            load_dotenv()
        except Exception:
            pass
        raw = (
            os.environ.get("PORTFOLIO_USER_EMAIL")
            or os.environ.get("TEXTUAL_SKILL_PROGRESS_EMAILS")
            or ""
        )
        emails = {email.strip().lower() for email in raw.split(",") if email.strip()}
        return emails or None

    def _preferred_user_email(self) -> Optional[str]:
        """Resolve the primary email used for contribution-aware scoring."""
        session_email = None
        try:
            session_email = self._session_state.session.email if self._session_state.session else None
        except Exception:
            session_email = None
        if session_email:
            return session_email.strip().lower()

        emails = self._author_email_filter()
        if emails:
            # Deterministic ordering for tests and reproducibility
            return sorted(emails)[0]
        return None

    def _begin_progress(self, message: str):
        """Show the shared progress bar/label for background work."""
        bar = getattr(self, "_scan_progress_bar", None)
        label = getattr(self, "_scan_progress_label", None)
        if bar:
            try:
                bar.display = True
                bar.update(progress=0)
            except Exception:
                pass
        if label:
            try:
                label.remove_class("hidden")
                label.update(message)
            except Exception:
                pass

        def _cleanup():
            if bar:
                try:
                    bar.update(progress=0)
                    bar.display = False
                except Exception:
                    pass
            if label:
                try:
                    label.add_class("hidden")
                    label.update("")
                except Exception:
                    pass

        return _cleanup

    @staticmethod
    def _format_skill_progress_error(exc: Exception) -> str:
        """User-facing error string for failed AI summaries."""
        message = str(exc).strip()
        # Grounding/validation failures should be surfaced directly
        if any(marker in message for marker in (
            "Validation failed",
            "Model hallucinated",
            "claimed no commits",
            "dominant language",
            "overstated",
        )):
            return f"AI summary rejected: {message}"

        if "valid JSON" in message or "Model did not return" in message:
            # Surface a short raw snippet when available for debugging malformed outputs.
            snippet = ""
            if "raw_snippet=" in message:
                try:
                    snippet = message.split("raw_snippet=", 1)[1].strip()
                except Exception:
                    snippet = ""
            detail = f" Debug hint: {snippet}" if snippet else f" Debug detail: {message}"
            return f"AI summary unavailable: the response was not valid JSON.{detail} Please retry."
        # Default: show the underlying error with any debug markers (raw_snippet/raw_dumped)
        return f"AI summary unavailable: {message or 'unexpected error'}"

    def _format_skill_progress_output(
        self,
        timeline: List[Dict[str, Any]],
        summary: Optional[SkillProgressSummary] = None,
        summary_note: Optional[str] = None,
    ) -> str:
        """Format timeline plus optional AI summary for display."""
        lines: List[str] = ["[b]Skill progression timeline[/b]"]
        for entry in timeline or []:
            period = entry.get("period_label") or entry.get("period") or "Unknown period"
            commits = entry.get("commits", 0) or 0
            skill_count = entry.get("skill_count", 0) or 0
            evidence_count = entry.get("evidence_count", 0) or 0
            tests_changed = entry.get("tests_changed", 0) or 0
            contributors = entry.get("contributors")
            lines.append(
                f"{period} — {commits} commits, {skill_count} skills, {evidence_count} evidence, {tests_changed} tests touched"
            )
            if contributors:
                lines.append(f"  • Contributors in period: {contributors}")
            top_skills = entry.get("top_skills") or []
            if top_skills:
                lines.append(f"  • Top skills: {', '.join(top_skills)}")
            languages = entry.get("languages") or {}
            if languages:
                lang_list = ", ".join(sorted(languages.keys()))
                lines.append(f"  • Languages: {lang_list}")
            lines.append("")

        while lines and not lines[-1]:
            lines.pop()

        if summary or summary_note:
            lines.append("")
            lines.append("[b]AI summary[/b]")

        if summary:
            # Show validation warning if present, but still display content
            if summary.validation_warning:
                lines.append(f"[yellow]⚠ Warning: {summary.validation_warning}[/yellow]")
                lines.append("")
            if summary.narrative:
                lines.append(summary.narrative)
                lines.append("")
            if summary.milestones:
                lines.append("Milestones:")
                lines.extend(f"  • {item}" for item in summary.milestones)
            if summary.strengths:
                lines.append("")
                lines.append("Strengths:")
                lines.extend(f"  • {item}" for item in summary.strengths)
            if summary.gaps:
                lines.append("")
                lines.append("Gaps:")
                lines.extend(f"  • {item}" for item in summary.gaps)
        elif summary_note:
            lines.append(summary_note)

        return "\n".join(lines).rstrip()
 
    
    def _handle_auto_suggestion_selection(self) -> None:
        if not self._session_state.session:
            self._show_status("Sign in to use AI Auto-Suggestion.", "warning")
            return
        if not self._consent_state.record:
            self._show_status("Grant required consent before using AI auto-suggestion.", "warning")
            return
    
        if not self._has_external_consent():
            self._show_status("Enable external services consent to use AI auto-suggestion.", "warning")
            return
        
        if not self._scan_state.parse_result:
            self._show_status("Run a scan before using AI auto-suggestion.", "warning")
            return
        
        if self._ai_state.client is None:
            self._ai_state.pending_auto_suggestion = True  # Remember to continue after key entry
            self._show_ai_key_dialog()
            return
        
        self._show_auto_suggestion_config()
        
    def _show_auto_suggestion_config(self) -> None:
        """Show screen to select files for auto suggestion"""
        if not self._scan_state.parse_result:
            self._show_status("No scan results available.", "error")
            return
        
        files = self._scan_state.parse_result.files or []
        
        # ✅ NO FILTERING - Just add every single file
        files_info = []
        
        for meta in files:
            files_info.append({
                "path": meta.path,
                "size": meta.size_bytes,
                "mime_type": meta.mime_type or "unknown",
                "file_type": self._get_file_type_label(meta.path, meta.mime_type or "")
            })
        
        self._debug_log(f"[Auto-Suggestion] Showing ALL {len(files_info)} files from scan")
        
        if not files_info:
            self._show_status("No files found in scan.", "warning")
            return
            
        self.push_screen(AutoSuggestionConfigScreen(files_info, self._scan_state.target))
        
    def _is_binary_file(self, file_path: str, mime_type: str) -> bool:
        """
        Check if file should be EXCLUDED from auto-suggestion.
        
        We ONLY process:
        - Code files (.py, .js, .ts, .java, .cpp, etc.)
        - PDFs (.pdf)
        - Word documents (.docx)
        
        Everything else returns True (excluded).
        
        Returns:
            True = exclude (binary or unsupported)
            False = include (code, PDF, or DOCX)
        """
        from pathlib import Path
        
        extension = Path(file_path).suffix.lower()
        
        # Code file extensions we support
        code_extensions = {
            # Python
            '.py',
            # JavaScript/TypeScript
            '.js', '.jsx', '.ts', '.tsx',
            # Java
            '.java',
            # C/C++
            '.c', '.cpp', '.cc', '.cxx', '.h', '.hpp',
            # C#
            '.cs',
            # Go
            '.go',
            # Rust
            '.rs',
            # Ruby
            '.rb',
            # PHP
            '.php',
            # Swift
            '.swift',
            # Kotlin
            '.kt', '.kts',
            # Scala
            '.scala',
            # R
            '.r',
            # Shell
            '.sh', '.bash', '.zsh',
            # Web
            '.html', '.htm', '.css', '.scss', '.sass', '.less',
            # Config/Data
            '.json', '.yaml', '.yml', '.toml', '.xml', '.ini', '.env',
            # SQL
            '.sql',
            # Markdown/Docs
            '.md', '.txt', '.rst',
        }
        
        # Document extensions we support
        document_extensions = {
            '.pdf',
            '.docx',
        }
        
        # Check if file is in our supported list
        if extension in code_extensions or extension in document_extensions:
            return False  # Include it
        
        # Everything else is excluded
        return True
        
    def _get_file_type_label(self, file_path: str, mime_type: str) -> str:
        """
        Get a friendly display label for the file type.
        
        Args:
            file_path: Path to the file
            mime_type: MIME type of the file
            
        Returns:
            Human-readable file type label
        """
        from pathlib import Path
        
        extension = Path(file_path).suffix.lower()
        filename = Path(file_path).name.lower()
        
        # Special filenames
        if filename in ('dockerfile', 'makefile', 'rakefile', 'gemfile'):
            return filename.title()
        if filename.startswith('.env'):
            return "Environment Config"
        if filename in ('readme.md', 'readme.txt', 'readme'):
            return "README"
        
        # Map extensions to friendly names
        type_map = {
            # Python
            '.py': 'Python',
            
            # JavaScript/TypeScript
            '.js': 'JavaScript',
            '.jsx': 'React JSX',
            '.ts': 'TypeScript',
            '.tsx': 'React TSX',
            
            # Java
            '.java': 'Java',
            
            # C/C++
            '.c': 'C',
            '.cpp': 'C++',
            '.cc': 'C++',
            '.cxx': 'C++',
            '.h': 'C Header',
            '.hpp': 'C++ Header',
            
            # C#
            '.cs': 'C#',
            
            # Other languages
            '.go': 'Go',
            '.rs': 'Rust',
            '.rb': 'Ruby',
            '.php': 'PHP',
            '.swift': 'Swift',
            '.kt': 'Kotlin',
            '.kts': 'Kotlin Script',
            '.scala': 'Scala',
            '.r': 'R',
            
            # Shell
            '.sh': 'Shell Script',
            '.bash': 'Bash Script',
            '.zsh': 'Zsh Script',
            
            # Web
            '.html': 'HTML',
            '.htm': 'HTML',
            '.css': 'CSS',
            '.scss': 'SCSS',
            '.sass': 'Sass',
            '.less': 'Less',
            
            # Config/Data
            '.json': 'JSON Config',
            '.yaml': 'YAML Config',
            '.yml': 'YAML Config',
            '.toml': 'TOML Config',
            '.xml': 'XML',
            '.ini': 'INI Config',
            '.env': 'Environment Config',
            
            # Database
            '.sql': 'SQL',
            
            # Documentation
            '.md': 'Markdown',
            '.txt': 'Text',
            '.rst': 'reStructuredText',
            
            # Documents
            '.pdf': 'PDF',
            '.docx': 'Word Document',
        }
        
        return type_map.get(extension, 'Text')
     
    def _show_status(self, message: str, tone: str, *, log_to_stderr: bool = True) -> None:
        if log_to_stderr:
            try:
                print(f"STATUS: {message} [{tone}]", file=sys.__stderr__)
            except Exception:
                pass
        # Querying the DOM may raise when the app hasn't been mounted (e.g. unit tests).
        # Guard against that so handlers can run in headless tests.
        try:
            status_panel = self.query_one("#status", Static)
            status_panel.update(message)
            for tone_name in ("info", "success", "warning", "error"):
                status_panel.remove_class(tone_name)
            status_panel.add_class(tone)
        except Exception:
            # No UI available (tests or early app init); fallback to logging only.
            try:
                self.log(f"STATUS: {message} [{tone}]")
            except Exception:
                pass
        return

    def _debug_log(self, message: str) -> None:
        try:
            timestamp = datetime.now().isoformat(timespec="seconds")
            with self._debug_log_path.open("a", encoding="utf-8") as fp:
                fp.write(f"{timestamp} | {message}\n")
        except Exception:
            pass

    def _report_filesystem_issue(self, message: str, tone: str = "error") -> None:
        """Show filesystem-related warnings when the UI is ready; otherwise log them."""
        if getattr(self, "is_mounted", False):
            try:
                self._show_status(message, tone)
                return
            except Exception as exc:  # pragma: no cover - status panel unavailable
                self.log(f"Unable to render status update: {exc}")
        self.log(message)

    def _surface_error(
        self,
        heading: str,
        detail: str,
        hint: Optional[str] = None,
        *,
        update_detail: bool = True,
    ) -> None:
        """Display an error banner plus an optional next-step hint."""
        if update_detail:
            detail_panel = self.query_one("#detail", Static)
            lines = [f"[b]{heading}[/b]", "", detail]
            if hint:
                lines.extend(["", f"[i]Next steps:[/i] {hint}"])
            detail_panel.update("\n".join(lines))

        status_message = f"{heading}: {detail}"
        if hint:
            status_message += f" — {hint}"
        self._show_status(status_message, "error")

    async def on_run_scan_requested(self, _: RunScanRequested) -> None:
        default_path = str(self._scan_state.target) if self._scan_state.target else ""
        relevant_only = bool(self._scan_state.relevant_only)
        self.push_screen(ScanConfigScreen(default_path=default_path, relevant_only=relevant_only))

    async def _run_scan(self, target: Path, relevant_only: bool) -> None:
        self._show_status("Scanning project – please wait…", "info")
        detail_panel = self.query_one("#detail", Static)
        progress_bar = self._scan_progress_bar
        if progress_bar:
            progress_bar.display = True
            progress_bar.update(progress=0)
        progress_label = self._scan_progress_label
        if progress_label:
            progress_label.remove_class("hidden")
            progress_label.update("Preparing scan…")
        detail_panel.update(self._render_scan_progress([], None))
        preferences = self._current_scan_preferences()
        self._reset_scan_state()
        progress_entries: list[dict[str, float | None]] = []
        file_progress_state: dict[str, float | int | None] = {
            "processed": 0,
            "total": 0,
            "start_offset": None,
        }
        progress_lock = threading.Lock()
        progress_start = time.perf_counter()
        progress_stop = asyncio.Event()
        file_batch_threshold = 100
        file_batch_interval = 0.25
        file_last_reported = 0
        file_last_emit = -file_batch_interval
        self._show_status("Scanning project – press Ctrl+C to cancel.", "info")

        cached_files: Dict[str, Dict[str, Any]] | None = None
        session = self._session_state.session
        project_name_hint = target.name if target else None
        if session and project_name_hint:
            try:
                projects_service = self._get_projects_service()
            except ProjectsServiceError as exc:
                self._debug_log(f"Projects service unavailable for caching: {exc}")
            else:
                try:
                    existing = await asyncio.to_thread(
                        projects_service.get_project_by_name,
                        session.user_id,
                        project_name_hint,
                    )
                except ProjectsServiceError as exc:
                    self._debug_log(f"Unable to lookup existing project metadata: {exc}")
                else:
                    if existing and existing.get("id"):
                        project_id = existing["id"]
                        self._scan_state.project_id = project_id
                        try:
                            cached_files = await asyncio.to_thread(
                                projects_service.get_cached_files,
                                session.user_id,
                                project_id,
                            )
                        except ProjectsServiceError as exc:
                            cached_files = {}
                            self._debug_log(f"Unable to load cached metadata: {exc}")
        self._scan_state.cached_files = cached_files or {}

        def _progress_snapshot(
            elapsed: float,
        ) -> tuple[list[tuple[str, float]], tuple[str, float] | None, dict[str, float | int]]:
            with progress_lock:
                entries = [dict(entry) for entry in progress_entries]
                file_state = dict(file_progress_state)
            completed: list[tuple[str, float]] = []
            current: tuple[str, float] | None = None
            for entry in entries:
                step = str(entry.get("step", ""))
                duration = entry.get("duration")
                if duration is not None:
                    completed.append((step, float(duration)))
                else:
                    start = float(entry.get("start") or 0.0)
                    current = (step, max(0.0, elapsed - start))
            file_processed = int(file_state.get("processed") or 0)
            file_total = int(file_state.get("total") or 0)
            start_offset = file_state.get("start_offset")
            file_elapsed = 0.0
            if isinstance(start_offset, (int, float)):
                file_elapsed = max(0.0, elapsed - float(start_offset))
            file_snapshot: dict[str, float | int] = {
                "processed": file_processed,
                "total": file_total,
                "elapsed": file_elapsed,
            }
            return completed, current, file_snapshot

        async def _progress_heartbeat() -> None:
            try:
                while not progress_stop.is_set():
                    completed, current, file_state = _progress_snapshot(time.perf_counter() - progress_start)
                    ratio = self._progress_ratio(completed, current, file_state)
                    try:
                        detail_panel.update(self._render_scan_progress(completed, current))
                        if progress_bar:
                            progress_bar.update(progress=ratio * 100)
                        if progress_label:
                            progress_label.update(self._render_progress_label(current, file_state))
                    except Exception:
                        pass
                    await asyncio.sleep(0.5)
            finally:
                completed, current, file_state = _progress_snapshot(time.perf_counter() - progress_start)
                ratio = self._progress_ratio(completed, current, file_state)
                try:
                    detail_panel.update(self._render_scan_progress(completed, current))
                    if progress_bar:
                        progress_bar.update(progress=ratio * 100)
                    if progress_label:
                        progress_label.update(self._render_progress_label(current, file_state))
                except Exception:
                    pass

        heartbeat_task = asyncio.create_task(_progress_heartbeat())

        def _progress_update(event: str | Dict[str, object]) -> None:
            nonlocal file_last_reported, file_last_emit
            elapsed = time.perf_counter() - progress_start
            with progress_lock:
                if isinstance(event, dict):
                    if event.get("type") == "files":
                        processed = int(event.get("processed") or 0)
                        total = int(event.get("total") or 0)
                        should_emit = False
                        if total > 0 and processed >= total:
                            should_emit = True
                        elif processed - file_last_reported >= file_batch_threshold:
                            should_emit = True
                        elif (elapsed - file_last_emit) >= file_batch_interval:
                            should_emit = True
                        if not should_emit:
                            return
                        file_last_reported = processed
                        file_last_emit = elapsed
                        file_progress_state["processed"] = processed
                        file_progress_state["total"] = total
                        if file_progress_state.get("start_offset") is None:
                            file_progress_state["start_offset"] = elapsed
                    return
                step = str(event)
                if not step:
                    return
                if progress_entries and progress_entries[-1].get("end") is None:
                    prev = progress_entries[-1]
                    prev_start = float(prev.get("start") or 0.0)
                    prev["end"] = elapsed
                    prev["duration"] = max(0.0, elapsed - prev_start)
                progress_entries.append({"step": step, "start": elapsed, "end": None, "duration": None})

        def _finalize_progress() -> None:
            with progress_lock:
                if progress_entries and progress_entries[-1].get("end") is None:
                    final_elapsed = time.perf_counter() - progress_start
                    last_entry = progress_entries[-1]
                    last_start = float(last_entry.get("start") or 0.0)
                    last_entry["end"] = final_elapsed
                    last_entry["duration"] = max(0.0, final_elapsed - last_start)

        try:
            run_result = await asyncio.to_thread(
                self._scan_service.run_scan,
                target,
                relevant_only,
                preferences,
                _progress_update,
                cached_files=cached_files,
            )
        except ParserError as exc:
            self._surface_error(
                "Run Portfolio Scan",
                f"Parser error: {exc}",
                "Adjust scan preferences (extensions, file-size limits) or retry with 'Relevant files only'.",
            )
            return
        except PermissionError as exc:
            self._surface_error(
                "Run Portfolio Scan",
                f"Permission denied while reading files: {exc}",
                "Verify filesystem permissions or run the scan from a writable location.",
            )
            return
        except OSError as exc:
            self._surface_error(
                "Run Portfolio Scan",
                f"Filesystem error: {exc}",
                "Ensure the target directory is accessible and retry.",
            )
            return
        except Exception as exc:  # pragma: no cover - defensive fallback
            self._surface_error(
                "Run Portfolio Scan",
                f"Unexpected error ({exc.__class__.__name__}): {exc}",
                "Re-run the scan with a smaller directory or inspect application logs for more detail.",
            )
            return
        finally:
            _finalize_progress()
            progress_stop.set()
            await heartbeat_task
            if progress_bar:
                progress_bar.update(progress=0)
                progress_bar.display = False
            if progress_label:
                progress_label.add_class("hidden")
                progress_label.update("")

        self._scan_state.target = target
        self._scan_state.archive = run_result.archive_path
        self._scan_state.parse_result = run_result.parse_result
        self._scan_state.relevant_only = relevant_only
        self._scan_state.scan_timings = run_result.timings
        self._scan_state.languages = run_result.languages
        self._scan_state.git_repos = run_result.git_repos
        self._scan_state.git_analysis = []
        self._scan_state.has_media_files = run_result.has_media_files
        self._scan_state.media_analysis = None
        self._scan_state.pdf_candidates = run_result.pdf_candidates
        self._scan_state.pdf_results = []
        self._scan_state.pdf_summaries = []
        self._scan_state.document_candidates = run_result.document_candidates
        self._scan_state.document_results = []
        self._scan_state.code_file_count = len(self._code_service.code_file_candidates(run_result.parse_result))
        self._scan_state.code_analysis_result = None
        self._scan_state.code_analysis_error = None
        self._scan_state.skills_analysis_result = None
        self._scan_state.skills_analysis_error = None
        self._scan_state.contribution_metrics = None
        self._scan_state.contribution_analysis_error = None
        self._scan_state.duplicate_analysis_result = None
        self._scan_state.resume_item_path = None
        self._scan_state.resume_item_content = None
        self._scan_state.resume_item = None
        
        # Detect projects within scanned directory
        try:
            from ..analyzer.project_detector import ProjectDetector
            detector = ProjectDetector()
            projects = detector.detect_projects(target)
            self._scan_state.detected_projects = projects
            self._scan_state.is_monorepo = detector.is_monorepo(projects)
            self._debug_log(f"Detected {len(projects)} project(s), monorepo: {self._scan_state.is_monorepo}")
        except Exception as e:
            self._debug_log(f"Project detection failed: {e}")
            self._scan_state.detected_projects = []
            self._scan_state.is_monorepo = False
        
        # Auto-extract skills in background if code files are present
        if self._scan_state.code_file_count > 0:
            try:
                skills = await asyncio.to_thread(self._perform_skills_analysis)
                self._scan_state.skills_analysis_result = skills
            except Exception:
                # Silent failure - user can manually trigger if needed
                pass
        
        # Auto-extract contribution metrics if code files or git repos are present
        if self._scan_state.code_file_count > 0 or self._scan_state.git_repos:
            try:
                contribution_metrics = await asyncio.to_thread(self._perform_contribution_analysis)
                self._scan_state.contribution_metrics = contribution_metrics
            except Exception:
                # Silent failure - user can manually trigger if needed
                pass
        
        self._show_status("Scan completed successfully.", "success")
        overview_text = self._format_scan_overview_with_projects()
        detail_panel.update(overview_text)
        self._show_scan_results_dialog()

    def _format_scan_overview_with_projects(self) -> str:
        """Format scan overview with project detection information."""
        parts = []
        
        # Project detection summary
        if self._scan_state.detected_projects:
            num_projects = len(self._scan_state.detected_projects)
            parts.append("[bold cyan]📦 Project Detection[/bold cyan]")
            
            if num_projects == 1:
                proj = self._scan_state.detected_projects[0]
                parts.append(f"  Single project detected: [bold]{proj.name}[/bold]")
                parts.append(f"  Type: [yellow]{proj.project_type}[/yellow]")
                if proj.root_indicators:
                    parts.append(f"  Markers: {', '.join(proj.root_indicators[:5])}")
            else:
                parts.append(f"  [bold green]{num_projects} projects detected[/bold green]")
                if self._scan_state.is_monorepo:
                    parts.append(f"  [yellow]⚡ Monorepo structure identified[/yellow]")
                parts.append("")
                parts.append("  [bold]Projects:[/bold]")
                for i, proj in enumerate(self._scan_state.detected_projects, 1):
                    parts.append(f"    {i}. [bold]{proj.name}[/bold] ({proj.project_type})")
                    if proj.root_indicators:
                        indicators = ', '.join(proj.root_indicators[:3])
                        if len(proj.root_indicators) > 3:
                            indicators += f" +{len(proj.root_indicators) - 3} more"
                        parts.append(f"       └─ {indicators}")
            parts.append("")
        
        # Regular scan overview
        parts.append(self._scan_service.format_scan_overview(self._scan_state))
        
        # Skills summary if available
        if self._scan_state.skills_analysis_result:
            parts.append("")
            parts.append("[bold cyan]🎯 Skills Detected[/bold cyan]")
            skills = self._scan_state.skills_analysis_result
            if skills:
                skill_names = [s.name if hasattr(s, 'name') else str(s) for s in skills[:10]]
                parts.append(f"  {', '.join(skill_names)}")
                if len(skills) > 10:
                    parts.append(f"  ...and {len(skills) - 10} more")
        
        return "\n".join(parts)
    
    def _show_scan_results_dialog(self) -> None:
        if not self._scan_state.parse_result:
            return
        actions: List[tuple[str, str]] = [
            ("summary", "Show overview"),
            ("files", "View file list"),
            ("languages", "Language breakdown"),
        ]
        if self._scan_state.code_file_count:
            actions.append(("code", "Code analysis"))
            actions.append(("skills", "Skills analysis"))
        if self._scan_state.git_repos:
            actions.append(("git", "Run Git analysis"))
        # Contribution metrics available for all projects (Git or file-based)
        if self._scan_state.code_file_count > 0 or self._scan_state.git_repos:
            actions.append(("contributions", "Contribution metrics"))
        actions.append(("resume", "Generate resume item"))
        actions.append(("duplicates", "Find duplicate files"))
        actions.append(("search", "Search & filter files"))
        actions.append(("export", "Export JSON report"))
        actions.append(("export_html", "Export HTML report"))
        actions.append(("export_pdf", "📄 Export printable report"))

        if self._scan_state.pdf_candidates:
            label = (
                "View PDF summaries"
                if self._scan_state.pdf_summaries
                else "Analyze PDF files"
            )
            actions.append(("pdf", label))
            self._debug_log(f"Added PDF action: {label}")

        if self._scan_state.document_candidates:
            actions.append(("documents", "Document analysis"))

    

        if self._scan_state.has_media_files:
            actions.append(("media", "Media analysis"))
        actions.append(("close", "Close"))
        self._close_scan_results_screen()
        overview = self._format_scan_overview_with_projects()
        screen = ScanResultsScreen(overview, actions)
        self._scan_results_screen = screen
        self.push_screen(screen)
        try:
            # Show project count in status message
            num_projects = len(self._scan_state.detected_projects)
            if num_projects > 1:
                msg = f"📦 {num_projects} projects detected. Select an action to explore."
            elif num_projects == 1:
                proj = self._scan_state.detected_projects[0]
                msg = f"📦 {proj.project_type.title()} project. Select an action to explore."
            else:
                msg = "Select an action to explore scan results."
            screen.set_message(msg, tone="info")
            screen.display_output(overview, context="Overview")
        except Exception:
            pass

    async def on_scan_result_action(self, message: ScanResultAction) -> None:
        screen = self._scan_results_screen
        if screen is None:
            return

        action = message.action
        if action == "close":
            self._close_scan_results_screen()
            return

        if action == "summary":
            screen.display_output(self._format_scan_overview_with_projects(), context="Overview")
            screen.set_message("Overview refreshed.", tone="success")
            return

        if self._scan_state.parse_result is None:
            screen.set_message("No scan data available.", tone="error")
            return

        if action == "files":
            screen.set_message("Rendering file list…", tone="info")
            try:
                rows = self._scan_service.build_file_listing_rows(
                    self._scan_state.parse_result,
                    self._scan_state.relevant_only,
                )
            except Exception as exc:  # pragma: no cover - rendering safeguard
                screen.set_message(f"Failed to render file list: {exc}", tone="error")
                return
            screen.display_file_list(rows, context="Files")
            screen.set_message("File list ready.", tone="success")
            return

        if action == "languages":
            screen.set_message("Preparing language breakdown…", tone="info")
            table = render_language_table(self._scan_state.languages)
            if not table:
                screen.display_output("No language data available.", context="Language breakdown")
                screen.set_message("Language statistics unavailable for this scan.", tone="warning")
                return
            screen.display_output(table, context="Language breakdown")
            screen.set_message("Language breakdown ready.", tone="success")
            return

        if action == "code":
            await self._handle_code_analysis_action(screen)
            return

        if action == "skills":
            await self._handle_skills_analysis_action(screen)
            return
        if action == "skill_progress":
            await self._handle_skill_progress_action(screen)
            return
        
        if action == "contributions":
            await self._handle_contribution_analysis_action(screen)
            return

        if action == "resume":
            await self._handle_resume_generation_action(screen)
            return

        if action == "export":
            if self._scan_state.archive is None:
                screen.set_message("Scan archive missing; rerun the scan before exporting.", tone="error")
                return
            screen.set_message("Exporting scan report…", tone="info")
            try:
                destination = await asyncio.to_thread(self._export_scan_report)
                
                # Save to database
                if self._session_state.session:
                    self._debug_log("Building payload for database save...")
                    payload = self._build_export_payload(
                        self._scan_state.parse_result,
                        self._scan_state.languages,
                        self._scan_state.archive,
                    )
                    self._debug_log(f"Payload built, calling _save_scan_to_database...")
                    await self._save_scan_to_database(payload)
                    self._debug_log("Database save completed")
                else:
                    self._debug_log("No session, skipping database save")
                
                
                
                
            except Exception as exc:  # pragma: no cover - filesystem safeguard
                screen.set_message(f"Failed to export scan: {exc}", tone="error")
                return
            screen.display_output(f"Exported scan report to {destination}", context="Export")
            screen.set_message(f"Report saved to {destination}", tone="success")
            return

        if action == "export_html":
            await self._handle_html_export_action(screen)
            return

        if action == "export_pdf":
            await self._handle_pdf_export_action(screen)
            return

        if action == "search":
            await self._handle_search_action(screen)
            return

        if action == "pdf":
            if not self._scan_state.pdf_candidates:
                screen.display_output("No PDF files were detected in the last scan.", context="PDF analysis")
                screen.set_message("No PDF files available for analysis.", tone="warning")
                return
            if not PDF_AVAILABLE:
                screen.display_output(
                    "PDF analysis requires the optional 'pypdf' dependency.\n"
                    "Install it with `pip install pypdf` and rerun the scan.",
                    context="PDF analysis",
                )
                screen.set_message("PDF analysis dependencies missing.", tone="error")
                return
            if not self._scan_state.pdf_summaries:
                screen.set_message("Analyzing PDF files…", tone="info")
                try:
                    await asyncio.to_thread(self._analyze_pdfs_sync)
                except Exception as exc:  # pragma: no cover - parsing safeguard
                    screen.set_message(f"Failed to analyze PDFs: {exc}", tone="error")
                    return
            if not self._scan_state.pdf_summaries:
                screen.display_output("Unable to generate PDF summaries.", context="PDF analysis")
                screen.set_message("PDF analysis did not produce any summaries.", tone="warning")
                return
            screen.display_output(self._format_pdf_summaries(), context="PDF analysis")
            screen.set_message("PDF summaries ready.", tone="success")
            return

        if action == "documents":
            if not self._scan_state.document_candidates:
                screen.display_output("No document files were detected in the last scan.", context="Document analysis")
                screen.set_message("No supported document files available for analysis.", tone="warning")
                return
            if not self._document_analyzer:
                message = self._document_analysis_error or "Document analyzer is unavailable."
                screen.display_output(message, context="Document analysis")
                screen.set_message("Document analyzer unavailable.", tone="error")
                return
            if not self._scan_state.document_results:
                screen.set_message("Analyzing documents…", tone="info")
                try:
                    await asyncio.to_thread(self._analyze_documents_sync)
                except Exception as exc:
                    screen.set_message(f"Failed to analyze documents: {exc}", tone="error")
                    return
            if not self._scan_state.document_results:
                screen.display_output("Unable to analyze document files.", context="Document analysis")
                screen.set_message("Document analysis did not produce any results.", tone="warning")
                return
            screen.display_output(self._format_document_analysis(), context="Document analysis")
            screen.set_message("Document analysis ready.", tone="success")
            return

        if action == "git":
            if not self._scan_state.git_repos:
                screen.display_output("No git repositories detected in the last scan.", context="Git analysis")
                screen.set_message("Run another scan with git repositories present.", tone="warning")
                return
            screen.set_message("Collecting git statistics…", tone="info")
            try:
                analyses = await asyncio.to_thread(self._collect_git_analysis)
            except Exception as exc:  # pragma: no cover - git safeguard
                screen.set_message(f"Failed to collect git stats: {exc}", tone="error")
                return
            screen.display_output(self._format_git_analysis(analyses), context="Git analysis")
            screen.set_message("Git analysis complete.", tone="success")
            return

        if action == "media":
            if not self._scan_state.has_media_files:
                screen.display_output("No media files were detected in the last scan.", context="Media analysis")
                screen.set_message("Run another scan with media assets to view insights.", tone="warning")
                return
            screen.set_message("Summarizing media metadata…", tone="info")
            try:
                analysis = await asyncio.to_thread(self._collect_media_analysis)
            except Exception as exc:  # pragma: no cover - media safeguard
                screen.set_message(f"Failed to summarize media metadata: {exc}", tone="error")
                return
            screen.display_output(self._format_media_analysis(analysis), context="Media analysis")
            screen.set_message("Media insights ready.", tone="success")
            return

        if action == "duplicates":
            await self._handle_duplicate_detection_action(screen)
            return

        screen.set_message("Unsupported action.", tone="error")

    def _collect_git_analysis(self) -> List[dict]:
        if self._scan_state.git_analysis:
            return self._scan_state.git_analysis
        analyses: List[dict] = []
        for repo in self._scan_state.git_repos:
            try:
                analyses.append(analyze_git_repo(str(repo)))
            except Exception as exc:
                analyses.append({"path": str(repo), "error": str(exc)})
        self._scan_state.git_analysis = analyses
        return analyses

    def _format_git_analysis(self, analyses: List[dict]) -> str:
        if not analyses:
            return "No git repositories analyzed."
        lines: List[str] = []
        for entry in analyses:
            path = entry.get("path", "unknown")
            lines.append(f"Repository: {path}")
            error = entry.get("error")
            if error:
                lines.append(f"  Error: {error}")
                lines.append("")
                continue

            commits = entry.get("commit_count", 0)
            lines.append(f"  Commits: {commits}")

            date_range = entry.get("date_range") or {}
            if isinstance(date_range, dict) and (date_range.get("start") or date_range.get("end")):
                start = date_range.get("start") or "unknown"
                end = date_range.get("end") or "unknown"
                lines.append(f"  Date range: {start} -> {end}")

            contributors = entry.get("contributors") or []
            if contributors:
                lines.append("  Top contributors:")
                for contributor in contributors[:5]:
                    name = contributor.get("name") or "unknown"
                    commits_count = contributor.get("commits", 0)
                    percent = contributor.get("percent", 0)
                    lines.append(f"    - {name}: {commits_count} commits ({percent}%)")
                if len(contributors) > 5:
                    lines.append(f"    - ... {len(contributors) - 5} more contributors")

            branches = entry.get("branches") or []
            if branches:
                lines.append(f"  Branches: {', '.join(branches[:5])}")
                if len(branches) > 5:
                    lines.append(f"  ... {len(branches) - 5} more branches")

            timeline = entry.get("timeline") or []
            if timeline:
                preview = ", ".join(
                    f"{item.get('month', 'unknown')}: {item.get('commits', 0)}"
                    for item in timeline[:6]
                )
                lines.append(f"  Timeline: {preview}")
                if len(timeline) > 6:
                    lines.append(f"  ... {len(timeline) - 6} additional months")

            lines.append("")

        return "\n".join(lines).strip()

    def _collect_media_analysis(self) -> dict:
        if self._scan_state.media_analysis is not None:
            return self._scan_state.media_analysis
        if not self._scan_state.parse_result:
            return {}
        if not self._media_analyzer:
            return {}
        analysis = self._media_analyzer.analyze(self._scan_state.parse_result.files)
        self._scan_state.media_analysis = analysis
        return analysis

    def _format_media_analysis(self, analysis: dict | None) -> str:
        if not analysis:
            return "Media analysis unavailable."

        summary = analysis.get("summary") or {}
        metrics = analysis.get("metrics") or {}
        insights = analysis.get("insights") or []
        issues = analysis.get("issues") or []

        lines: List[str] = []
        if not self._media_vision_ready:
            lines.append(
                "[#facc15]Advanced classifiers unavailable. "
                "Install torch/torchvision/torchaudio + librosa/soundfile to enable content labels and transcripts.[/#facc15]"
            )
            lines.append("")
        lines.append(
            "Summary:"
            f"\n  • Total media files: {summary.get('total_media_files', 0)}"
            f"\n  • Images: {summary.get('image_files', 0)}"
            f"\n  • Audio: {summary.get('audio_files', 0)}"
            f"\n  • Video: {summary.get('video_files', 0)}"
        )

        image_metrics = metrics.get("images") or {}
        if image_metrics.get("count"):
            lines.append("")
            lines.append("[i]Image metrics[/i]")
            avg_w = image_metrics.get("average_width")
            avg_h = image_metrics.get("average_height")
            if avg_w and avg_h:
                lines.append(f"  • Average resolution: {avg_w:.0f}×{avg_h:.0f}")
            max_res = image_metrics.get("max_resolution")
            if isinstance(max_res, dict):
                dims = max_res.get("dimensions") or (0, 0)
                lines.append(
                    f"  • Largest asset: {dims[0]}×{dims[1]} ({max_res.get('path', 'unknown')})"
                )
            min_res = image_metrics.get("min_resolution")
            if isinstance(min_res, dict):
                dims = min_res.get("dimensions") or (0, 0)
                lines.append(
                    f"  • Smallest asset: {dims[0]}×{dims[1]} ({min_res.get('path', 'unknown')})"
                )
            aspect = image_metrics.get("common_aspect_ratios") or {}
            if aspect:
                preview = ", ".join(f"{ratio} ({count})" for ratio, count in list(aspect.items())[:3])
                lines.append(f"  • Common aspect ratios: {preview}")
            top_labels = image_metrics.get("top_labels") or []
            if top_labels:
                label_summary = ", ".join(
                    f"{entry.get('label')} ({entry.get('share', 0) * 100:.0f}%)"
                    for entry in top_labels[:3]
                    if entry.get("label")
                )
                if label_summary:
                    lines.append(f"  • Content highlights: {label_summary}")
            sample_summaries = image_metrics.get("content_summaries") or []
            if sample_summaries:
                lines.append("  • Sample descriptions:")
                for entry in sample_summaries[:3]:
                    summary = entry.get("summary")
                    path = entry.get("path", "unknown")
                    if summary:
                        lines.append(f"    - {summary} ({path})")

        def _format_timed_metrics(label: str, payload: dict[str, Any]) -> None:
            if not payload.get("count"):
                return
            lines.append("")
            lines.append(f"[i]{label} metrics[/i]")
            total = payload.get("total_duration_seconds", 0.0)
            avg = payload.get("average_duration_seconds", 0.0)
            lines.append(f"  • Total duration: {total:.1f}s (avg {avg:.1f}s)")
            longest = payload.get("longest_clip")
            if isinstance(longest, dict):
                lines.append(
                    f"  • Longest clip: {longest.get('path', 'unknown')} "
                    f"({longest.get('duration_seconds', 0):.1f}s)"
                )
            shortest = payload.get("shortest_clip")
            if isinstance(shortest, dict):
                lines.append(
                    f"  • Shortest clip: {shortest.get('path', 'unknown')} "
                    f"({shortest.get('duration_seconds', 0):.1f}s)"
                )
            bitrate_stats = payload.get("bitrate_stats")
            if bitrate_stats:
                lines.append(
                    "  • Bitrate: "
                    f"{bitrate_stats.get('average', 0)} kbps avg "
                    f"(min {bitrate_stats.get('min', 0)}, max {bitrate_stats.get('max', 0)})"
                )
            sample_stats = payload.get("sample_rate_stats")
            if sample_stats:
                lines.append(
                    "  • Sample rate: "
                    f"{sample_stats.get('average', 0)} Hz avg "
                    f"(min {sample_stats.get('min', 0)}, max {sample_stats.get('max', 0)})"
                )
            channels = payload.get("channel_distribution") or {}
            if channels:
                channel_summary = ", ".join(f"{ch}ch × {count}" for ch, count in channels.items())
                lines.append(f"  • Channel layout: {channel_summary}")
            top_labels = payload.get("top_labels") or []
            if top_labels:
                label_summary = ", ".join(
                    f"{entry.get('label')} ({entry.get('share', 0) * 100:.0f}%)"
                    for entry in top_labels[:3]
                    if entry.get("label")
                )
                if label_summary:
                    lines.append(f"  • Content highlights: {label_summary}")
            sample_summaries = payload.get("content_summaries") or []
            if sample_summaries:
                lines.append("  • Sample descriptions:")
                for entry in sample_summaries[:3]:
                    summary = entry.get("summary")
                    path = entry.get("path", "unknown")
                    if summary:
                        lines.append(f"    - {summary} ({path})")
            transcripts = payload.get("transcript_excerpts") or []
            if transcripts:
                lines.append("  • Transcript excerpts:")
                for entry in transcripts[:2]:
                    excerpt = entry.get("excerpt")
                    path = entry.get("path", "unknown")
                    if excerpt:
                        lines.append(f"    - {excerpt} [{path}]")
            if label == "Audio":
                tempo = payload.get("tempo_stats")
                if tempo:
                    lines.append(
                        "  • Tempo: "
                        f"avg {tempo.get('average', 0):.0f} BPM "
                        f"(range {tempo.get('min', 0):.0f}-{tempo.get('max', 0):.0f})"
                    )
                top_genres = payload.get("top_genres") or []
                if top_genres:
                    genre_summary = ", ".join(
                        f"{entry.get('genre')} ({entry.get('share', 0) * 100:.0f}%)"
                        for entry in top_genres[:3]
                        if entry.get("genre")
                    )
                    if genre_summary:
                        lines.append(f"  • Genre mix: {genre_summary}")

        _format_timed_metrics("Audio", metrics.get("audio") or {})
        _format_timed_metrics("Video", metrics.get("video") or {})

        if insights:
            lines.append("")
            lines.append("Insights:")
            for item in insights:
                lines.append(f"  • {item}")

        if issues:
            lines.append("")
            lines.append("Potential issues:")
            for item in issues:
                lines.append(f"  • {item}")

        return "\n".join(lines)

    async def _handle_code_analysis_action(self, screen: ScanResultsScreen) -> None:
        if self._scan_state.code_file_count <= 0:
            screen.display_output(
                "No supported code files were detected in the last scan.", context="Code analysis"
            )
            screen.set_message("Run another scan with source files present.", tone="warning")
            return
        if not self._scan_state.target:
            screen.display_output("Scan target unavailable. Rerun the scan to analyze code.", context="Code analysis")
            screen.set_message("No scan target available.", tone="warning")
            return

        if self._scan_state.code_analysis_result is None:
            screen.set_message("Analyzing codebase…", tone="info")
            try:
                result = await asyncio.to_thread(self._perform_code_analysis)
            except CodeAnalysisUnavailableError as exc:
                guidance = (
                    "Code analysis requires the optional tree-sitter parsers.\n"
                    "Install the language bindings listed in the README and rerun the scan."
                )
                screen.display_output(guidance, context="Code analysis")
                screen.set_message(str(exc), tone="error")
                self._scan_state.code_analysis_error = str(exc)
                return
            except CodeAnalysisError as exc:
                screen.display_output(f"Unable to analyze code: {exc}", context="Code analysis")
                screen.set_message("Code analysis failed.", tone="error")
                self._scan_state.code_analysis_error = str(exc)
                return
            self._scan_state.code_analysis_result = result
            self._scan_state.code_analysis_error = None

        summary_text = self._code_service.format_summary(self._scan_state.code_analysis_result)
        screen.display_output(summary_text, context="Code analysis")
        screen.set_message("Code analysis ready.", tone="success")

    def _perform_code_analysis(self):
        target = self._scan_state.target
        if target is None:
            raise CodeAnalysisError("No scan target available.")
        preferences = None
        try:
            preferences = self._current_scan_preferences()
        except Exception:
            preferences = None
        return self._code_service.run_analysis(target, preferences)

    async def _handle_skills_analysis_action(self, screen: ScanResultsScreen) -> None:
        """Handle skills analysis action from the scan results screen."""
        if self._scan_state.code_file_count <= 0:
            screen.display_output(
                "No supported code files were detected in the last scan.", context="Skills analysis"
            )
            screen.set_message("Run another scan with source files present.", tone="warning")
            return
        if not self._scan_state.target:
            screen.display_output("Scan target unavailable. Rerun the scan to analyze skills.", context="Skills analysis")
            screen.set_message("No scan target available.", tone="warning")
            return

        if self._scan_state.skills_analysis_result is None:
            screen.set_message("Extracting skills from codebase…", tone="info")
            try:
                skills = await asyncio.to_thread(self._perform_skills_analysis)
            except SkillsAnalysisError as exc:
                screen.display_output(f"Unable to extract skills: {exc}", context="Skills analysis")
                screen.set_message("Skills analysis failed.", tone="error")
                self._scan_state.skills_analysis_error = str(exc)
                return
            self._scan_state.skills_analysis_result = skills
            self._scan_state.skills_analysis_error = None

        # Display paragraph summary, then concise summary, then detailed breakdown, then chronological timeline
        paragraph_summary = self._skills_service.format_skills_paragraph(self._scan_state.skills_analysis_result)
        skills_summary = self._skills_service.format_skills_summary(self._scan_state.skills_analysis_result)
        detailed_summary = self._skills_service.format_summary(self._scan_state.skills_analysis_result)
        chronological_summary = self._skills_service.format_chronological_overview()
        
        full_output = (
            "[b]Summary[/b]\n" + 
            paragraph_summary + 
            "\n\n" + "=" * 60 + "\n\n" + 
            skills_summary + 
            "\n\n" + "=" * 60 + "\n\n" + 
            detailed_summary +
            "\n\n" + "=" * 60 + "\n\n" +
            chronological_summary
        )
        screen.display_output(full_output, context="Skills analysis")
        screen.set_message("Skills analysis ready.", tone="success")
    
    async def _handle_skill_progress_action(self, screen: ScanResultsScreen) -> None:
        """Show the skill progression timeline and optional AI summary."""
        screen.set_message("Building skill progression timeline…", tone="info")
        timeline, summary, summary_note = await self._prepare_skill_progress()
        if not timeline:
            message = summary_note or "No skill progression timeline available."
            tone = "warning"
            if message.startswith("Skills analysis failed"):
                tone = "error"
            screen.display_output(message, context="Skill progression")
            screen.set_message(message, tone=tone)
            return

        self._debug_log_timeline(timeline)

        if not summary and self._ai_state.client:
            screen.set_message("Generating AI summary…", tone="info")

        output = self._format_skill_progress_output(timeline, summary, summary_note)
        screen.display_output(output, context="Skill progression")

        message = "Skill progression ready."
        tone = "success"
        if summary:
            message = "Skill progression and AI summary ready."
        elif summary_note:
            message = f"Skill progression ready. {summary_note}"
            tone = "warning" if summary_note.startswith("AI summary unavailable") else "info"
        screen.set_message(message, tone=tone)
    
    async def _handle_contribution_analysis_action(self, screen: ScanResultsScreen) -> None:
        """Handle contribution analysis action from the scan results screen."""
        if not self._scan_state.git_repos:
            screen.set_message(
                "No git repositories found in this scan. Contribution analysis requires git history.",
                tone="error"
            )
            return
        
        if self._scan_state.contribution_metrics is None:
            screen.set_message("Analyzing contribution metrics…", tone="info")
            try:
                contribution_metrics = await asyncio.to_thread(self._perform_contribution_analysis)
                self._scan_state.contribution_metrics = contribution_metrics
            except ContributionAnalysisError as exc:
                error_msg = str(exc)
                self._scan_state.contribution_analysis_error = error_msg
                screen.set_message(f"Contribution analysis failed: {error_msg}", tone="error")
                return
            except Exception as exc:
                error_msg = f"Unexpected error: {exc}"
                self._scan_state.contribution_analysis_error = error_msg
                screen.set_message(f"Contribution analysis failed: {error_msg}", tone="error")
                return
        
        # Display paragraph summary, then detailed summary, then contributor details
        paragraph_summary = self._contribution_service.format_contribution_paragraph(
            self._scan_state.contribution_metrics
        )
        main_summary = self._contribution_service.format_summary(
            self._scan_state.contribution_metrics
        )
        contributor_details = self._contribution_service.format_contributors_detail(
            self._scan_state.contribution_metrics
        )
        
        full_output = (
            "[b]Contribution Overview[/b]\n" +
            paragraph_summary +
            "\n\n" + "=" * 60 + "\n\n" +
            main_summary +
            "\n\n" + "=" * 60 + "\n\n" +
            contributor_details
        )
        screen.display_output(full_output, context="Contribution analysis")
        screen.set_message("Contribution analysis ready.", tone="success")

    async def _handle_duplicate_detection_action(self, screen: ScanResultsScreen) -> None:
        """Handle duplicate file detection action from the scan results screen."""
        if self._scan_state.parse_result is None:
            screen.display_output(
                "No scan data available. Run a scan first.", context="Duplicate detection"
            )
            screen.set_message("No scan data available.", tone="warning")
            return

        if self._scan_state.duplicate_analysis_result is None:
            screen.set_message("Analyzing files for duplicates…", tone="info")
            try:
                result = await asyncio.to_thread(
                    self._duplicate_service.analyze_duplicates,
                    self._scan_state.parse_result,
                )
                self._scan_state.duplicate_analysis_result = result
            except Exception as exc:
                screen.display_output(
                    f"Failed to analyze duplicates: {exc}", context="Duplicate detection"
                )
                screen.set_message("Duplicate detection failed.", tone="error")
                return

        result = self._scan_state.duplicate_analysis_result
        output = self._duplicate_service.format_duplicate_details(result)
        screen.display_output(output, context="Duplicate detection")
        
        if result.duplicate_groups:
            screen.set_message(
                f"Found {result.unique_files_duplicated} sets of duplicate files "
                f"({self._duplicate_service._format_size(result.total_wasted_bytes)} wasted).",
                tone="warning",
            )
        else:
            screen.set_message("No duplicate files found.", tone="success")

    async def _handle_html_export_action(self, screen: ScanResultsScreen) -> None:
        """Export scan results as a formatted HTML report."""
        if self._scan_state.parse_result is None or self._scan_state.archive is None:
            screen.set_message("No scan data available. Run a scan first.", tone="error")
            return

        screen.set_message("Generating HTML report…", tone="info")
        
        try:
            # Build the export payload
            payload = self._build_export_payload(
                self._scan_state.parse_result,
                self._scan_state.languages,
                self._scan_state.archive,
            )
            
            # Generate output path
            target_dir = (
                self._scan_state.target.parent if self._scan_state.target else Path.cwd()
            )
            timestamp = datetime.now().strftime("%Y%m%d-%H%M%S")
            project_name = self._scan_state.target.name if self._scan_state.target else "scan"
            safe_name = self._sanitize_filename(project_name)
            output_path = target_dir / f"report_{safe_name}_{timestamp}.html"
            
            # Export HTML
            result = await asyncio.to_thread(
                self._export_service.export_html,
                payload,
                output_path,
                project_name,
            )
            
            if result.success:
                screen.display_output(
                    f"✅ HTML report exported successfully!\n\n"
                    f"📄 File: {result.file_path}\n"
                    f"📊 Size: {self._format_bytes(result.file_size_bytes)}\n\n"
                    f"Open this file in a web browser to view your formatted portfolio report.",
                    context="HTML Export",
                )
                screen.set_message(f"Report saved to {result.file_path}", tone="success")
            else:
                screen.display_output(
                    f"❌ Failed to export HTML report:\n{result.error}",
                    context="HTML Export",
                )
                screen.set_message("HTML export failed.", tone="error")
                
        except Exception as exc:
            screen.display_output(f"❌ Export error: {exc}", context="HTML Export")
            screen.set_message(f"Failed to export: {exc}", tone="error")

    async def _handle_pdf_export_action(self, screen: ScanResultsScreen) -> None:
        """Export scan results as a PDF report."""
        if self._scan_state.parse_result is None or self._scan_state.archive is None:
            screen.set_message("No scan data available. Run a scan first.", tone="error")
            return

        screen.set_message("Preparing comprehensive report (running all analyses)…", tone="info")
        
        try:
            # Auto-run all analyses to ensure complete report
            await self._run_all_analyses_for_export(screen)
            
            # Build the export payload
            payload = self._build_export_payload(
                self._scan_state.parse_result,
                self._scan_state.languages,
                self._scan_state.archive,
            )
            
            # Generate output path
            target_dir = (
                self._scan_state.target.parent if self._scan_state.target else Path.cwd()
            )
            timestamp = datetime.now().strftime("%Y%m%d-%H%M%S")
            project_name = self._scan_state.target.name if self._scan_state.target else "scan"
            safe_name = self._sanitize_filename(project_name)
            output_path = target_dir / f"report_{safe_name}_{timestamp}.pdf"
            
            screen.set_message("Generating report…", tone="info")
            
            # Export PDF
            result = await asyncio.to_thread(
                self._export_service.export_pdf,
                payload,
                output_path,
                project_name,
            )
            
            if result.success:
                # Auto-open HTML in browser for easy PDF printing
                if result.file_path and result.file_path.exists():
                    try:
                        import webbrowser
                        webbrowser.open(result.file_path.as_uri())
                        opened_msg = "\n\n🌐 Report opened in your browser!"
                    except Exception:
                        opened_msg = ""
                else:
                    opened_msg = ""
                
                # Show helpful instructions
                if result.format == "html":
                    instructions = (
                        "\n\n📋 To save as PDF:\n"
                        "   1. Press Ctrl+P (or Cmd+P on Mac) in your browser\n"
                        "   2. Select 'Save as PDF' as the destination\n"
                        "   3. Click Save"
                    )
                else:
                    instructions = ""
                
                screen.display_output(
                    f"✅ Report exported successfully!\n\n"
                    f"📄 File: {result.file_path}\n"
                    f"📊 Size: {self._format_bytes(result.file_size_bytes)}\n"
                    f"📋 Format: {result.format.upper()}"
                    f"{opened_msg}"
                    f"{instructions}",
                    context="PDF Export",
                )
                screen.set_message(f"Report opened in browser - use Ctrl+P to save as PDF", tone="success")
            else:
                screen.display_output(
                    f"❌ Failed to export PDF report:\n{result.error}",
                    context="PDF Export",
                )
                screen.set_message("PDF export failed.", tone="error")
                
        except Exception as exc:
            screen.display_output(f"❌ Export error: {exc}", context="PDF Export")
            screen.set_message(f"Failed to export: {exc}", tone="error")

    async def _run_all_analyses_for_export(self, screen: ScanResultsScreen) -> None:
        """Run all analyses to ensure complete data for export."""
        
        # 1. Code Analysis
        if self._scan_state.code_file_count > 0 and self._scan_state.target:
            if self._scan_state.code_analysis_result is None:
                screen.set_message("Running code analysis…", tone="info")
                try:
                    result = await asyncio.to_thread(self._perform_code_analysis)
                    self._scan_state.code_analysis_result = result
                    self._scan_state.code_analysis_error = None
                except Exception as exc:
                    self._scan_state.code_analysis_error = str(exc)
                    self._debug_log(f"Code analysis failed: {exc}")
        
        # 2. Skills Analysis
        if self._scan_state.code_file_count > 0 and self._scan_state.target:
            if self._scan_state.skills_analysis_result is None:
                screen.set_message("Extracting skills…", tone="info")
                try:
                    skills = await asyncio.to_thread(self._perform_skills_analysis)
                    self._scan_state.skills_analysis_result = skills
                    self._scan_state.skills_analysis_error = None
                except Exception as exc:
                    self._scan_state.skills_analysis_error = str(exc)
                    self._debug_log(f"Skills analysis failed: {exc}")
        
        # 3. Contribution Analysis (requires git)
        if self._scan_state.git_repos:
            if self._scan_state.contribution_metrics is None:
                screen.set_message("Analyzing contributions…", tone="info")
                try:
                    contribution_metrics = await asyncio.to_thread(self._perform_contribution_analysis)
                    self._scan_state.contribution_metrics = contribution_metrics
                except Exception as exc:
                    self._scan_state.contribution_analysis_error = str(exc)
                    self._debug_log(f"Contribution analysis failed: {exc}")
        
        # 4. Git Analysis
        if self._scan_state.git_repos and not self._scan_state.git_analysis:
            screen.set_message("Analyzing git history…", tone="info")
            try:
                git_analysis = await asyncio.to_thread(self._collect_git_analysis)
                self._scan_state.git_analysis = git_analysis
            except Exception as exc:
                self._debug_log(f"Git analysis failed: {exc}")
        
        # 5. PDF Analysis
        if self._scan_state.pdf_candidates and not self._scan_state.pdf_summaries:
            screen.set_message("Analyzing PDF documents…", tone="info")
            try:
                await self._ensure_pdf_summaries_ready()
            except Exception as exc:
                self._debug_log(f"PDF analysis failed: {exc}")
        
        # 6. Document Analysis (DOCX, etc.)
        if self._scan_state.document_candidates and not self._scan_state.document_results:
            screen.set_message("Analyzing documents…", tone="info")
            try:
                await self._ensure_document_analysis_ready()
            except Exception as exc:
                self._debug_log(f"Document analysis failed: {exc}")
        
        # 7. Media Analysis
        if self._scan_state.has_media_files and self._media_analyzer:
            if self._scan_state.media_analysis is None:
                screen.set_message("Analyzing media files…", tone="info")
                try:
                    media_payload = self._media_analyzer.analyze(self._scan_state.parse_result.files)
                    self._scan_state.media_analysis = media_payload
                except Exception as exc:
                    self._debug_log(f"Media analysis failed: {exc}")

    def _sanitize_filename(self, name: str) -> str:
        """Sanitize a string for use as a filename."""
        cleaned = "".join(
            ch if ch.isalnum() or ch in ("-", "_") else "-"
            for ch in name.strip().lower()
        )
        while "--" in cleaned:
            cleaned = cleaned.replace("--", "-")
        return cleaned.strip("-_") or "scan"

    def _format_bytes(self, size_bytes: int) -> str:
        """Format bytes into human-readable string."""
        if size_bytes == 0:
            return "0 B"
        units = ["B", "KB", "MB", "GB"]
        i = 0
        size = float(size_bytes)
        while size >= 1024 and i < len(units) - 1:
            size /= 1024
            i += 1
        return f"{size:.1f} {units[i]}" if i > 0 else f"{int(size)} {units[i]}"

    async def _handle_search_action(self, screen: ScanResultsScreen) -> None:
        """Handle search and filter action from the scan results screen."""
        if self._scan_state.parse_result is None:
            screen.display_output(
                "No scan data available. Run a scan first.", context="Search"
            )
            screen.set_message("No scan data available.", tone="warning")
            return

        # Push the search input modal screen
        self.push_screen(SearchInputScreen())

    async def _handle_resume_generation_action(self, screen: ScanResultsScreen) -> None:
        """Generate and display a resume-ready project summary."""
        if self._scan_state.parse_result is None:
            message = "⚠ No project analysis found — run a scan first."
            screen.display_output(message, context="Resume item")
            screen.set_message(message, tone="warning")
            return

        target = self._scan_state.target or Path.cwd()
        screen.set_message("Generating resume item…", tone="info")

        git_analysis = self._scan_state.git_analysis
        if not git_analysis and self._scan_state.git_repos:
            try:
                git_analysis = await asyncio.to_thread(self._collect_git_analysis)
            except Exception as exc:  # pragma: no cover - defensive git safeguard
                git_analysis = []
                try:
                    self._debug_log(f"Git analysis for resume generation failed: {exc}")
                except Exception:
                    pass

        await self._ensure_document_analysis_ready()
        await self._ensure_pdf_summaries_ready()

        try:
            resume_item = await asyncio.to_thread(
                self._resume_service.generate_resume_item,
                target_path=target,
                parse_result=self._scan_state.parse_result,
                languages=self._scan_state.languages,
                code_analysis_result=self._scan_state.code_analysis_result,
                contribution_metrics=self._scan_state.contribution_metrics,
                git_analysis=git_analysis,
                detected_projects=self._scan_state.detected_projects,
                skills=self._scan_state.skills_analysis_result,
                document_results=self._scan_state.document_results,
                pdf_summaries=self._scan_state.pdf_summaries,
                output_path=self._scan_state.resume_item_path,
                ai_client=self._ai_state.client,
            )
        except ResumeGenerationError as exc:
            text = str(exc)
            screen.display_output(text, context="Resume item")
            tone = "warning" if text.strip().startswith("⚠") else "error"
            screen.set_message(text, tone=tone)
            return
        except Exception as exc:  # pragma: no cover - unexpected safeguard
            screen.display_output(f"Unable to generate resume content: {exc}", context="Resume item")
            screen.set_message("Resume generation failed.", tone="error")
            return

        self._scan_state.resume_item_path = resume_item.output_path
        self._scan_state.resume_item_content = resume_item.to_markdown()
        self._scan_state.resume_item = resume_item

        downloads_note = ""
        downloads_path = Path.home() / "Downloads" / resume_item.output_path.name
        try:
            downloads_path.parent.mkdir(parents=True, exist_ok=True)
            shutil.copy(resume_item.output_path, downloads_path)
            downloads_note = f"\nAlso copied to: {downloads_path}"
        except Exception as exc:  # pragma: no cover - filesystem variance
            try:
                self._debug_log(f"Failed to copy resume to Downloads: {exc}")
            except Exception:
                pass

        context_label = "Resume item (AI-assisted)" if getattr(resume_item, "ai_generated", False) else "Resume item"
        screen.display_output(resume_item.to_markdown(), context=context_label)
        screen.set_message(
            f"✓ Resume item saved to: {resume_item.output_path}{downloads_note}",
            tone="success",
        )
        await self._save_resume_to_database(resume_item)

    def _perform_skills_analysis(self):
        """Perform skills extraction from the scanned project."""
        target = self._scan_state.target
        if target is None:
            raise SkillsAnalysisError("No scan target available.")
        
        # Collect all available analysis data
        code_analysis = self._scan_state.code_analysis_result
        git_analysis = None
        if self._scan_state.git_analysis:
            # Combine git analysis results if available
            git_analysis = {
                'commit_count': sum(g.get('commit_count', 0) for g in self._scan_state.git_analysis),
                'contributor_count': sum(g.get('contributor_count', 0) for g in self._scan_state.git_analysis),
                'path': str(target)
            }
        
        return self._skills_service.extract_skills(
            target_path=target,
            code_analysis_result=code_analysis,
            git_analysis_result=git_analysis,
            file_contents=None  # Let the service read files
        )
    
    def _perform_contribution_analysis(self):
        """Perform contribution metrics extraction from the scanned project."""
        # Git analysis is optional - can analyze non-Git projects too
        git_analysis = None

        if not self._scan_state.git_analysis and self._scan_state.git_repos:
            # Collect git analysis eagerly so commit timelines feed contribution metrics
            analyses: List[dict] = []
            for repo in self._scan_state.git_repos:
                try:
                    analyses.append(analyze_git_repo(str(repo)))
                except Exception as exc:
                    analyses.append({"path": str(repo), "error": str(exc)})
            self._scan_state.git_analysis = analyses

        if self._scan_state.git_analysis:
            # Use the first git repository's analysis (or combine if multiple)
            git_analysis = self._scan_state.git_analysis[0] if len(self._scan_state.git_analysis) == 1 else {
                'path': str(self._scan_state.target),
                'commit_count': sum(g.get('commit_count', 0) for g in self._scan_state.git_analysis),
                'project_type': self._scan_state.git_analysis[0].get('project_type', 'unknown'),
                'contributors': [],
                'timeline': []
            }
            
            # If we have multiple repos, use the first one that has complete data
            if len(self._scan_state.git_analysis) > 1:
                for git_data in self._scan_state.git_analysis:
                    if git_data.get('contributors') and not git_data.get('error'):
                        git_analysis = git_data
                        break
        
        # Build code analysis dict from DirectoryResult if available
        code_analysis_dict = None
        if self._scan_state.code_analysis_result:
            code_result = self._scan_state.code_analysis_result
            summary = getattr(code_result, 'summary', {})
            files = getattr(code_result, 'files', [])
            
            code_analysis_dict = {
                'languages': summary.get('languages', {}),
                'file_details': [
                    {
                        'path': f.path if hasattr(f, 'path') else '',
                        'language': f.language if hasattr(f, 'language') else '',
                        'metrics': {
                            'lines': f.metrics.lines if hasattr(f, 'metrics') and f.metrics else 0,
                            'code_lines': f.metrics.code_lines if hasattr(f, 'metrics') and f.metrics else 0,
                        }
                    }
                    for f in files if hasattr(f, 'success') and f.success
                ]
            }
        else:
            # Fallback to languages derived from the scan summary when code analysis wasn't run
            fallback_languages: Dict[str, int] = {}
            for entry in self._scan_state.languages or []:
                lang = entry.get("language") if isinstance(entry, dict) else None
                if not lang:
                    continue
                fallback_languages[lang] = entry.get("files") or entry.get("count") or 1
            if fallback_languages:
                code_analysis_dict = {"languages": fallback_languages, "file_details": []}

        return self._contribution_service.analyze_contributions(
            git_analysis=git_analysis,
            code_analysis=code_analysis_dict,
            parse_result=self._scan_state.parse_result,
        )

    def _analyze_pdfs_sync(self) -> None:
        """Run local PDF parsing and summarization."""
        if not PDF_AVAILABLE:
            raise RuntimeError("PDF analysis is not available. Install the 'pypdf' extra.")
        if not self._scan_state.pdf_candidates:
            raise RuntimeError("No PDF files detected in the last scan.")
        archive_path = self._scan_state.archive
        base_path = self._scan_state.target if self._scan_state.target and self._scan_state.target.is_dir() else None
        if archive_path is None and base_path is None:
            raise RuntimeError("Scan artifacts missing; rerun the scan before analyzing PDFs.")

        parser = create_parser(max_file_size_mb=25.0, max_pages_per_pdf=200)  # type: ignore[misc]
        summarizer = create_summarizer(max_summary_sentences=7, keyword_count=15)  # type: ignore[misc]

        self._scan_state.pdf_results = []
        summaries: List[Any] = []
        archive_reader: Optional[zipfile.ZipFile] = None
        try:
            if archive_path and archive_path.exists():
                archive_reader = zipfile.ZipFile(archive_path, "r")
            for meta in self._scan_state.pdf_candidates:
                pdf_bytes = self._read_pdf_from_archive(meta, archive_reader)
                if pdf_bytes is None and base_path:
                    pdf_bytes = self._read_pdf_from_directory(meta, base_path)
                if pdf_bytes is None:
                    summaries.append({
                        "file_name": Path(meta.path).name,
                        "summary_text": "",
                        "key_points": [],
                        "keywords": [],
                        "statistics": {},
                        "success": False,
                        "error_message": "Unable to read PDF bytes from archive or filesystem.",
                    })
                    continue
                try:
                    parse_result = parser.parse_from_bytes(pdf_bytes, meta.path)
                except Exception as exc:
                    summaries.append({
                        "file_name": Path(meta.path).name,
                        "summary_text": "",
                        "key_points": [],
                        "keywords": [],
                        "statistics": {},
                        "success": False,
                        "error_message": f"Failed to parse PDF: {exc}",
                    })
                    continue
                self._scan_state.pdf_results.append(parse_result)
                if parse_result.success and parse_result.text_content:
                    try:
                        summary = summarizer.generate_summary(
                            parse_result.text_content,
                            parse_result.file_name,
                        )
                    except Exception as exc:
                        summaries.append({
                            "file_name": parse_result.file_name,
                            "summary_text": "",
                            "key_points": [],
                            "keywords": [],
                            "statistics": {},
                            "success": False,
                            "error_message": f"Failed to summarize PDF: {exc}",
                        })
                        continue
                    summaries.append(summary)
                else:
                    summaries.append({
                        "file_name": parse_result.file_name,
                        "summary_text": "",
                        "key_points": [],
                        "keywords": [],
                        "statistics": {},
                        "success": False,
                        "error_message": parse_result.error_message or "Unable to parse PDF content.",
                    })
        finally:
            if archive_reader is not None:
                archive_reader.close()
        self._scan_state.pdf_summaries = summaries

    def _read_pdf_from_archive(
        self,
        meta: FileMetadata,
        archive: Optional[zipfile.ZipFile],
    ) -> Optional[bytes]:
        if archive is None:
            return None
        for candidate in self._pdf_archive_candidates(meta.path):
            try:
                return archive.read(candidate)
            except KeyError:
                continue
        return None

    def _read_pdf_from_directory(self, meta: FileMetadata, base_path: Path) -> Optional[bytes]:
        candidate = self._resolve_pdf_filesystem_path(meta.path, base_path)
        if candidate and candidate.exists():
            try:
                return candidate.read_bytes()
            except OSError:
                return None
        return None

    def _pdf_archive_candidates(self, stored_path: str) -> List[str]:
        normalized = stored_path.replace("\\", "/")
        candidates = [normalized]
        stripped = normalized.lstrip("./")
        if stripped and stripped not in candidates:
            candidates.append(stripped)
        if "/" in stripped:
            _, tail = stripped.split("/", 1)
            if tail and tail not in candidates:
                candidates.append(tail)
        return candidates

    def _resolve_pdf_filesystem_path(self, stored_path: str, base_path: Path) -> Optional[Path]:
        normalized = stored_path.replace("\\", "/").lstrip("./")
        relative = Path(normalized)
        if not relative.parts:
            return None
        if relative.parts[0] == base_path.name and len(relative.parts) > 1:
            relative = Path(*relative.parts[1:])
        return base_path / relative

    def _format_pdf_summaries(self) -> str:
        if not self._scan_state.pdf_summaries:
            return "No PDF summaries available."
        sections: List[str] = []
        for summary in self._scan_state.pdf_summaries:
            lines: List[str] = []
            lines.append("=" * 60)
            # Handle both dict and object formats
            file_name = summary.get('file_name', 'Unknown') if isinstance(summary, dict) else getattr(summary, 'file_name', 'Unknown')
            lines.append(f"📄 {file_name}")
            lines.append("=" * 60)
            
            success = summary.get('success', False) if isinstance(summary, dict) else getattr(summary, 'success', False)
            if not success:
                error_msg = summary.get('error_message') if isinstance(summary, dict) else getattr(summary, 'error_message', None)
                lines.append(f"❌ Unable to summarize file: {error_msg or 'Unknown error.'}")
                sections.append("\n".join(lines))
                continue
            
            lines.append("")
            lines.append("Summary")
            summary_text = summary.get('summary_text', '') if isinstance(summary, dict) else getattr(summary, 'summary_text', '')
            lines.append(f"  {summary_text}")
            
            stats = summary.get('statistics', {}) if isinstance(summary, dict) else getattr(summary, 'statistics', {})
            if stats:
                lines.append("")
                lines.append("📊 STATISTICS")
                lines.append(f"  Words: {stats.get('total_words', 0):,}")
                lines.append(f"  Sentences: {stats.get('total_sentences', 0)}")
                lines.append(f"  Unique words: {stats.get('unique_words', 0):,}")
                avg_len = stats.get("avg_sentence_length")
                if isinstance(avg_len, (int, float)):
                    lines.append(f"  Avg sentence length: {avg_len:.1f} words")
            
            keywords = summary.get('keywords', []) if isinstance(summary, dict) else getattr(summary, 'keywords', [])
            if keywords:
                keywords_preview = ", ".join(
                    f"{word} ({count})" for word, count in keywords[:10]
                )
                lines.append("")
                lines.append("🔑 TOP KEYWORDS")
                lines.append(f"  {keywords_preview}")
            
            key_points = summary.get('key_points', []) if isinstance(summary, dict) else getattr(summary, 'key_points', [])
            if key_points:
                lines.append("")
                lines.append("💡 KEY POINTS")
                for idx, point in enumerate(key_points[:5], start=1):
                    snippet = point if len(point) <= 120 else point[:117] + "..."
                    lines.append(f"  {idx}. {snippet}")
            sections.append("\n".join(lines))
        return "\n\n".join(sections).strip()

    async def _ensure_pdf_summaries_ready(self) -> None:
        if self._scan_state.pdf_summaries:
            return
        if not PDF_AVAILABLE:
            return
        if not self._scan_state.pdf_candidates:
            return
        try:
            await asyncio.to_thread(self._analyze_pdfs_sync)
        except Exception as exc:  # pragma: no cover - best-effort logging
            try:
                self._debug_log(f"PDF analysis prep failed: {exc}")
            except Exception:
                pass

    def _analyze_documents_sync(self) -> None:
        analyzer = self._document_analyzer
        if analyzer is None:
            raise RuntimeError("Document analyzer is unavailable.")
        archive_reader: Optional[zipfile.ZipFile] = None
        if self._scan_state.archive and self._scan_state.archive.exists():
            archive_reader = zipfile.ZipFile(self._scan_state.archive)
        base_path = None
        if self._scan_state.target and self._scan_state.target.is_dir():
            base_path = self._scan_state.target
        results: List[DocumentAnalysisResult] = []
        try:
            for meta in self._scan_state.document_candidates:
                result = self._analyze_single_document(meta, analyzer, archive_reader, base_path)
                if result:
                    results.append(result)
        finally:
            if archive_reader:
                archive_reader.close()
        self._scan_state.document_results = results

    def _analyze_single_document(
        self,
        meta: FileMetadata,
        analyzer: DocumentAnalyzer,
        archive_reader: Optional[zipfile.ZipFile],
        base_path: Optional[Path],
    ) -> DocumentAnalysisResult:
        suffix = Path(meta.path).suffix or ".txt"
        temp_path: Optional[Path] = None
        try:
            source_path: Optional[Path] = None
            if base_path:
                candidate = self._resolve_document_filesystem_path(meta.path, base_path)
                if candidate and candidate.exists():
                    source_path = candidate
            if source_path is None:
                payload = self._read_document_from_archive(meta, archive_reader)
                if payload is None:
                    return DocumentAnalysisResult(
                        file_name=Path(meta.path).name,
                        file_type=suffix.lower(),
                        success=False,
                        error_message="Document contents unavailable in scan archive.",
                    )
                temp_file = tempfile.NamedTemporaryFile(delete=False, suffix=suffix)
                temp_file.write(payload)
                temp_file.flush()
                temp_file.close()
                temp_path = Path(temp_file.name)
                source_path = temp_path
            return analyzer.analyze_document(source_path)
        except Exception as exc:
            return DocumentAnalysisResult(
                file_name=Path(meta.path).name,
                file_type=suffix.lower(),
                success=False,
                error_message=str(exc),
            )
        finally:
            if temp_path and temp_path.exists():
                try:
                    temp_path.unlink()
                except OSError:
                    pass

    def _read_document_from_archive(
        self,
        meta: FileMetadata,
        archive_reader: Optional[zipfile.ZipFile],
    ) -> Optional[bytes]:
        if archive_reader is None:
            return None
        for candidate in self._document_archive_candidates(meta.path):
            try:
                return archive_reader.read(candidate)
            except KeyError:
                continue
        return None

    def _document_archive_candidates(self, stored_path: str) -> List[str]:
        normalized = stored_path.replace("\\", "/")
        candidates = [normalized]
        stripped = normalized.lstrip("./")
        if stripped and stripped not in candidates:
            candidates.append(stripped)
        if "/" in stripped:
            _, tail = stripped.split("/", 1)
            if tail and tail not in candidates:
                candidates.append(tail)
        return candidates

    def _resolve_document_filesystem_path(self, stored_path: str, base_path: Path) -> Optional[Path]:
        normalized = stored_path.replace("\\", "/").lstrip("./")
        relative = Path(normalized)
        if not relative.parts:
            return None
        if relative.parts[0] == base_path.name and len(relative.parts) > 1:
            relative = Path(*relative.parts[1:])
        return base_path / relative

    def _format_document_analysis(self) -> str:
        if not self._scan_state.document_results:
            return "No document analysis available."
        sections: List[str] = []
        for result in self._scan_state.document_results:
            lines: List[str] = []
            lines.append("=" * 60)
            lines.append(f"{result.file_name}")
            lines.append("=" * 60)
            if not result.success:
                lines.append(f"❌ Unable to analyze file: {result.error_message or 'Unknown error.'}")
                sections.append("\n".join(lines))
                continue
            metadata = result.metadata
            if metadata:
                lines.append(
                    f"Words: {metadata.word_count} • Paragraphs: {metadata.paragraph_count} • "
                    f"Lines: {metadata.line_count}"
                )
                lines.append(f"Estimated read time: {metadata.reading_time_minutes:.1f} minutes")
                if metadata.heading_count:
                    heading_preview = ", ".join(metadata.headings[:3]) if metadata.headings else ""
                    if heading_preview:
                        lines.append(f"Headings ({metadata.heading_count}): {heading_preview}")
                    else:
                        lines.append(f"Headings detected: {metadata.heading_count}")
                if metadata.code_blocks or metadata.links or metadata.images:
                    lines.append(
                        f"Code blocks: {metadata.code_blocks} • Links: {metadata.links} • Images: {metadata.images}"
                    )
            if result.summary:
                lines.append("")
                lines.append("Summary:")
                lines.append(result.summary.strip())
            if result.keywords:
                lines.append("")
                lines.append("Keywords:")
                keyword_list = ", ".join(word for word, _ in result.keywords[:10])
                lines.append(keyword_list)
            if result.error_message and result.success:
                lines.append("")
                lines.append(f"Warnings: {result.error_message}")
            sections.append("\n".join(lines))
        return "\n\n".join(sections)

    async def _ensure_document_analysis_ready(self) -> None:
        if self._scan_state.document_results:
            return
        if not self._scan_state.document_candidates:
            return
        if self._document_analyzer is None:
            return
        try:
            await asyncio.to_thread(self._analyze_documents_sync)
        except Exception as exc:  # pragma: no cover - best-effort logging
            try:
                self._debug_log(f"Document analysis prep failed: {exc}")
            except Exception:
                pass

    def _export_scan_report(self) -> Path:
        if self._scan_state.parse_result is None or self._scan_state.archive is None:
            raise RuntimeError("No scan results to export.")
        target_dir = (
            self._scan_state.target.parent if self._scan_state.target else Path.cwd()
        )
        timestamp = datetime.now().strftime("%Y%m%d-%H%M%S")

        def _sanitize_name(name: str) -> str:
            cleaned = "".join(ch if ch.isalnum() or ch in ("-", "_") else "-" for ch in name.strip().lower())
            while "--" in cleaned:
                cleaned = cleaned.replace("--", "-")
            cleaned = cleaned.strip("-_")
            return cleaned or "scan"

        project_name = self._scan_state.target.name if self._scan_state.target else "scan"
        safe_name = _sanitize_name(project_name)
        filename = f"scan_{safe_name}_{timestamp}.json"
        destination = target_dir / filename
        payload = self._build_export_payload(
            self._scan_state.parse_result,
            self._scan_state.languages,
            self._scan_state.archive,
        )
        try:
            destination.write_text(json.dumps(payload, indent=2), encoding="utf-8")
        except PermissionError as exc:
            raise PermissionError(
                f"Permission denied while writing export to {destination}: {exc}"
            ) from exc
        except OSError as exc:
            raise OSError(f"Unable to write export to {destination}: {exc}") from exc
       
        if self._session_state.session:
            try:
                # Get the running event loop
                loop = asyncio.get_event_loop()
                if loop.is_running():
                    # Schedule the coroutine as a task
                    asyncio.ensure_future(self._save_scan_to_database(payload))
                else:
                    # No loop running, skip database save
                    self._debug_log("No event loop running, skipping database save")
            except Exception as exc:
                # Log but don't fail - user still has local export
                self._debug_log(f"Failed to schedule database save: {exc}")
        return destination

    def _build_export_payload(
        self,
        result: ParseResult,
        languages: List[dict],
        archive: Path,
    ) -> dict:
        summary = dict(result.summary or {})
        processed = summary.get("bytes_processed", 0)
        payload = {
            "archive": str(archive),
            "target": str(self._scan_state.target) if self._scan_state.target else None,
            "relevant_only": self._scan_state.relevant_only,
            "files": [
                {
                    "path": meta.path,
                    "size_bytes": meta.size_bytes,
                    "mime_type": meta.mime_type,
                    "created_at": meta.created_at.isoformat(),
                    "modified_at": meta.modified_at.isoformat(),
                    "media_info": getattr(meta, "media_info", None),
                }
                for meta in result.files
            ],
            "issues": [
                {"code": issue.code, "path": issue.path, "message": issue.message}
                for issue in result.issues
            ],
            "summary": {
                "files_processed": summary.get("files_processed", len(result.files)),
                "bytes_processed": processed,
                "issues_count": summary.get("issues_count", len(result.issues)),
            },
        }
        filtered = summary.get("filtered_out")
        if filtered is not None:
            payload["summary"]["filtered_out"] = filtered
        media_processed = summary.get("media_files_processed")
        if media_processed is not None:
            payload["summary"]["media_files_processed"] = media_processed
        media_metadata_errors = summary.get("media_metadata_errors")
        if media_metadata_errors is not None:
            payload["summary"]["media_metadata_errors"] = media_metadata_errors
        media_read_errors = summary.get("media_read_errors")
        if media_read_errors is not None:
            payload["summary"]["media_read_errors"] = media_read_errors
        if languages:
            payload["summary"]["languages"] = languages
        if self._scan_state.git_analysis:
            payload["git_analysis"] = self._scan_state.git_analysis
        if self._scan_state.has_media_files and self._media_analyzer:
            media_payload = self._scan_state.media_analysis
            if media_payload is None:
                try:
                    media_payload = self._media_analyzer.analyze(result.files)
                    self._scan_state.media_analysis = media_payload
                except Exception:
                    media_payload = None
            if media_payload:
                payload["media_analysis"] = media_payload
        if self._scan_state.pdf_summaries:
            # Handle both dict and object formats for pdf_summaries
            successful_count = 0
            summaries_data = []
            
            for summary in self._scan_state.pdf_summaries:
                if isinstance(summary, dict):
                    if summary.get('success', False):
                        successful_count += 1
                    summaries_data.append({
                        "file_name": summary.get('file_name', 'Unknown'),
                        "success": summary.get('success', False),
                        "summary": summary.get('summary_text') if summary.get('success') else None,
                        "keywords": [
                            {"word": word, "count": count} for word, count in summary.get('keywords', [])
                        ] if summary.get('success') else [],
                        "statistics": summary.get('statistics', {}) if summary.get('success') else {},
                        "key_points": summary.get('key_points', []) if summary.get('success') else [],
                        "error": summary.get('error_message') if not summary.get('success') else None,
                    })
                else:
                    # Handle object format
                    if getattr(summary, 'success', False):
                        successful_count += 1
                    summaries_data.append({
                        "file_name": getattr(summary, 'file_name', 'Unknown'),
                        "success": getattr(summary, 'success', False),
                        "summary": getattr(summary, 'summary_text', None) if getattr(summary, 'success', False) else None,
                        "keywords": [
                            {"word": word, "count": count} for word, count in getattr(summary, 'keywords', [])
                        ] if getattr(summary, 'success', False) else [],
                        "statistics": getattr(summary, 'statistics', {}) if getattr(summary, 'success', False) else {},
                        "key_points": getattr(summary, 'key_points', []) if getattr(summary, 'success', False) else [],
                        "error": getattr(summary, 'error_message', None) if not getattr(summary, 'success', False) else None,
                    })
            
            payload["pdf_analysis"] = {
                "total_pdfs": len(self._scan_state.pdf_summaries),
                "successful": successful_count,
                "summaries": summaries_data,
            }
            
        # ✨ CODE ANALYSIS ✨
        if self._scan_state.code_analysis_result:
            code_result = self._scan_state.code_analysis_result
            
            # ✅ Access summary attribute (it's a dict)
            code_summary = code_result.summary
            
            payload["code_analysis"] = {
                "success": True,
                "path": code_result.path,
                
                # File-level stats
                "total_files": code_summary.get("total_files", 0),
                "successful_files": code_result.successful,
                "failed_files": code_result.failed,
                
                # Language breakdown
                "languages": code_summary.get("languages", {}),
                
                # Code metrics
                "metrics": {
                    "total_lines": code_summary.get("total_lines", 0),
                    "total_code_lines": code_summary.get("total_code", 0),
                    "total_comments": code_summary.get("total_comments", 0),
                    "total_functions": code_summary.get("total_functions", 0),
                    "total_classes": code_summary.get("total_classes", 0),
                    "average_complexity": code_summary.get("avg_complexity", 0.0),
                    "average_maintainability": code_summary.get("avg_maintainability", 0.0),
                },
                
                # Quality indicators
                "quality": {
                    "security_issues": code_summary.get("security_issues", 0),
                    "todos": code_summary.get("todos", 0),
                    "high_priority_files": code_summary.get("high_priority_files", 0),
                    "functions_needing_refactor": code_summary.get("functions_needing_refactor", 0),
                },
                
                # Refactor candidates (top 5)
                "refactor_candidates": self._extract_refactor_candidates(code_result),
                
                # Per-file details (first 50)
                "file_details": self._extract_file_details(code_result),
            }
            
        elif self._scan_state.code_file_count > 0:
            # Code files detected but not analyzed
            payload["code_analysis"] = {
                "success": False,
                "total_files": self._scan_state.code_file_count,
                "status": "not_analyzed",
                "message": "Code files detected but analysis was not performed",
                "error": self._scan_state.code_analysis_error
            }
        
        # ✨ SKILLS ANALYSIS ✨
        if self._scan_state.skills_analysis_result:
            skills_data = self._skills_service.export_skills_data(self._scan_state.skills_analysis_result)
            # Add narrative paragraph summary
            paragraph_summary = self._skills_service.format_skills_paragraph(self._scan_state.skills_analysis_result)
            payload["skills_analysis"] = {
                "success": True,
                "paragraph_summary": paragraph_summary,
                **skills_data
            }
            # Build and attach skill progression timeline if available
            try:
                if self._scan_state.skills_progress:
                    skills_progress = self._scan_state.skills_progress
                else:
                    skills_progress = self._skills_service.build_skill_progression(
                        contribution_metrics=self._scan_state.contribution_metrics
                    )
                    if skills_progress:
                        self._scan_state.skills_progress = skills_progress
                if skills_progress:
                    payload["skills_progress"] = skills_progress
            except Exception as exc:  # pragma: no cover - defensive
                try:
                    self._debug_log(f"Skill progression build failed: {exc}")
                except Exception:
                    pass
        elif self._scan_state.code_file_count > 0:
            # Code files detected but skills not extracted
            payload["skills_analysis"] = {
                "success": False,
                "status": "not_analyzed",
                "message": "Code files detected but skills extraction was not performed",
                "error": self._scan_state.skills_analysis_error
            }
        
        # ✨ CONTRIBUTION METRICS ✨
        if self._scan_state.contribution_metrics:
            metrics_obj = self._scan_state.contribution_metrics
            contribution_data = self._contribution_service.export_data(metrics_obj)
            payload["contribution_metrics"] = contribution_data

            # Compute contribution-based ranking signals for UI and persistence
            user_email = self._preferred_user_email()
            ranking = self._contribution_service.compute_contribution_score(
                metrics_obj,
                user_email=user_email,
                user_name=None,
            )
            payload["contribution_ranking"] = ranking
        
        # ✨ DOCUMENT ANALYSIS (DOCX, etc.) ✨
        if self._scan_state.document_results:
            doc_summaries = []
            successful_count = 0
            
            for result in self._scan_state.document_results:
                doc_data = {
                    "file_name": getattr(result, 'file_name', 'Unknown'),
                    "success": getattr(result, 'success', False),
                }
                
                if getattr(result, 'success', False):
                    successful_count += 1
                    doc_data["summary"] = getattr(result, 'summary', None)
                    doc_data["keywords"] = [
                        {"word": word, "count": count} 
                        for word, count in getattr(result, 'keywords', [])
                    ]
                    
                    # Include metadata
                    metadata = getattr(result, 'metadata', None)
                    if metadata:
                        doc_data["metadata"] = {
                            "word_count": getattr(metadata, 'word_count', 0),
                            "paragraph_count": getattr(metadata, 'paragraph_count', 0),
                            "line_count": getattr(metadata, 'line_count', 0),
                            "reading_time_minutes": getattr(metadata, 'reading_time_minutes', 0),
                            "heading_count": getattr(metadata, 'heading_count', 0),
                            "headings": getattr(metadata, 'headings', [])[:10],
                            "code_blocks": getattr(metadata, 'code_blocks', 0),
                            "links": getattr(metadata, 'links', 0),
                            "images": getattr(metadata, 'images', 0),
                        }
                else:
                    doc_data["error"] = getattr(result, 'error_message', None)
                
                doc_summaries.append(doc_data)
            
            payload["document_analysis"] = {
                "total_documents": len(self._scan_state.document_results),
                "successful": successful_count,
                "documents": doc_summaries,
            }
        
        return payload
    
    
    def _extract_refactor_candidates(self, code_result) -> List[Dict[str, Any]]:
        """Extract refactor candidates from DirectoryResult."""
        try:
            # ✅ Get candidates using the proper method
            candidates = code_result.get_refactor_candidates(limit=10)
            
            if not candidates:
                self._debug_log("No refactor candidates returned from get_refactor_candidates()")
                return []
            
            self._debug_log(f"Found {len(candidates)} refactor candidates")
            
            result_list = []
            for candidate in candidates:
                # Extract file info
                file_dict = {
                    "path": candidate.path,
                    "language": candidate.language,
                    "lines": candidate.metrics.lines,
                    "code_lines": candidate.metrics.code_lines,
                    "complexity": candidate.metrics.complexity,
                    "maintainability": candidate.metrics.maintainability_score,
                    "priority": candidate.metrics.refactor_priority,
                    "top_functions": []
                }
                
                # Extract top functions
                if hasattr(candidate.metrics, 'top_functions') and candidate.metrics.top_functions:
                    for func in candidate.metrics.top_functions[:3]:
                        func_dict = {
                            "name": func.name,
                            "lines": func.lines,
                            "complexity": func.complexity,
                            "params": func.params,
                            "needs_refactor": func.needs_refactor,
                        }
                        file_dict["top_functions"].append(func_dict)
                
                result_list.append(file_dict)
            
            self._debug_log(f"Extracted {len(result_list)} refactor candidates")
            return result_list
            
        except Exception as exc:
            self._debug_log(f"Failed to extract refactor candidates: {exc}")
            import traceback
            self._debug_log(f"Traceback: {traceback.format_exc()}")
            return []

    def _extract_file_details(self, code_result) -> List[Dict[str, Any]]:
        """Extract per-file analysis details."""
        try:
            files = code_result.files
            
            return [
                {
                    "path": file_result.path,
                    "language": file_result.language,
                    "success": file_result.success,
                    "size_mb": file_result.size_mb,
                    "analysis_time_ms": file_result.time_ms,
                    "metrics": {
                        "lines": file_result.metrics.lines,
                        "code_lines": file_result.metrics.code_lines,
                        "comments": file_result.metrics.comments,
                        "functions": file_result.metrics.functions,
                        "classes": file_result.metrics.classes,
                        "complexity": file_result.metrics.complexity,
                        "maintainability": file_result.metrics.maintainability_score,
                        "priority": file_result.metrics.refactor_priority,
                        "security_issues_count": len(file_result.metrics.security_issues),
                        "todos_count": len(file_result.metrics.todos),
                    } if file_result.metrics else {},
                    "error": file_result.error if not file_result.success else None,
                }
                for file_result in files[:50]  # Limit to first 50 files
            ]
        except Exception as exc:
            self._debug_log(f"Failed to extract file details: {exc}")
            return []

    def _show_login_dialog(self) -> None:
        try:
            self._get_auth()
        except AuthError as exc:
            self._session_state.auth_error = str(exc)
            self._show_status(f"Sign in unavailable: {exc}", "error")
            return
        self.push_screen(LoginScreen(default_email=self._session_state.last_email))

    def _show_ai_key_dialog(self) -> None:
        self.push_screen(AIKeyScreen(default_key=self._ai_state.api_key or ""))

    def _get_auth(self) -> SupabaseAuth:
        if self._session_state.auth is not None:
            return self._session_state.auth
        self._session_state.auth = SupabaseAuth()
        self._session_state.auth_error = None
        return self._session_state.auth
    
    def _get_projects_service(self) -> ProjectsService:
        """Lazy initialize projects service when needed."""
        if self._projects_service is not None:
            return self._projects_service
        
        try:
            self._projects_service = ProjectsService()
            return self._projects_service
        except ProjectsServiceError as exc:
            raise ProjectsServiceError(f"Unable to initialize projects service: {exc}") from exc
    
    def _init_resume_storage_service(self) -> None:
        """Initialize Supabase resume storage client without crashing the UI."""
        try:
            self._resume_storage_service = ResumeStorageService()
        except ResumeStorageError as exc:
            self._resume_storage_service = None
            try:
                self._debug_log(f"Resume storage initialization failed: {exc}")
            except Exception:
                pass

    def _init_media_analyzer(self) -> None:
        """Initialize optional media analyzer dependencies."""
        try:
            self._media_analyzer = MediaAnalyzer()
        except Exception as exc:  # pragma: no cover - optional deps
            self._media_analyzer = None
            try:
                self._debug_log(f"Media analyzer unavailable: {exc}")
            except Exception:
                pass
    
    def _get_resume_storage_service(self) -> ResumeStorageService:
        """Lazy initialize resume storage service when needed."""
        if self._resume_storage_service is None:
            try:
                self._resume_storage_service = ResumeStorageService()
            except ResumeStorageError as exc:
                raise ResumeStorageError(f"Unable to initialize resume storage: {exc}") from exc
        # Ensure the client carries the current session token for RLS-aware tables.
        token = None
        if self._session_state.session:
            token = self._session_state.session.access_token
        try:
            self._resume_storage_service.apply_access_token(token)
        except AttributeError:
            pass
        return self._resume_storage_service
        
    def _show_consent_dialog(self) -> None:
        has_required = self._consent_state.record is not None
        has_external = self._has_external_consent()
        screen = ConsentScreen(has_required, has_external)
        self._consent_screen = screen
        self.push_screen(screen)

    def on_consent_screen_closed(self) -> None:
        self._consent_screen = None

    def _set_consent_dialog_busy(self, busy: bool) -> None:
        screen = self._consent_screen
        if not screen:
            return
        try:
            screen.set_busy(busy)
        except Exception:
            pass

    def _update_consent_dialog_state(
        self,
        *,
        message: Optional[str] = None,
        tone: str = "info",
    ) -> None:
        screen = self._consent_screen
        if not screen:
            return
        try:
            has_required = self._consent_state.record is not None
            has_external = self._has_external_consent()
            screen.update_state(has_required, has_external, message=message, tone=tone)
        except Exception:
            pass

    def _show_preferences_dialog(self) -> None:
        self._load_preferences()
        fallback_summary, fallback_profiles, _, _ = self._preferences_service.load_preferences("")
        summary = self._preferences_state.summary or fallback_summary
        profiles = self._preferences_state.profiles or fallback_profiles
        screen = PreferencesScreen(summary, profiles)
        self._preferences_screen = screen
        if self._preferences_state.error:
            self._show_status(f"Preferences may be stale: {self._preferences_state.error}", "warning")
        self.push_screen(screen)

    def on_preferences_screen_closed(self) -> None:
        self._preferences_screen = None

    def _show_privacy_notice(self) -> None:
        notice = consent_storage.PRIVACY_NOTICE.strip()
        self.push_screen(NoticeScreen(notice))

    def on_scan_results_screen_closed(self) -> None:
        self._scan_results_screen = None

    def on_resumes_screen_closed(self) -> None:
        self._resumes_screen = None

    def _cancel_task(self, task: Optional[asyncio.Task], label: str) -> None:
        """Cancel a pending asyncio task and surface any unexpected errors."""
        if not task:
            return

        def _drain_result(completed: asyncio.Task) -> None:
            try:
                completed.result()
            except asyncio.CancelledError:
                return
            except Exception as exc:  # pragma: no cover - defensive logging
                self.log(f"{label} task raised during cleanup: {exc}")

        if task.done():
            _drain_result(task)
            return

        task.add_done_callback(_drain_result)
        task.cancel()
    async def on_auto_suggestion_selected(self, event: AutoSuggestionSelected) -> None:
        """Handle when user confirms file selection for auto-suggestion"""
        asyncio.create_task(self._run_auto_suggestion(
            event.selected_files,
            event.output_dir
        ))
    
    def on_auto_suggestion_cancelled(self, event: AutoSuggestionCancelled) -> None:
        """Handle when user cancels auto-suggestion configuration."""
        self._show_status("Auto-suggestion cancelled.", "info")
        
        
        
        
    def _cleanup_async_tasks(self) -> None:
        """Ensure background tasks are cancelled before logout or shutdown."""
        if self._session_state.login_task:
            self._cancel_task(self._session_state.login_task, "Login")
            self._session_state.login_task = None
        if self._ai_state.task:
            self._cancel_task(self._ai_state.task, "AI analysis")
            self._ai_state.task = None

    def _configure_worker_pool(self) -> None:
        if self._worker_pool is not None:
            return
        self._debug_log("Configuring shared worker pool…")
        self._worker_pool = DaemonThreadPoolExecutor(
            thread_name_prefix="portfolio-cli",
            max_workers=8,
        )
        try:
            loop = asyncio.get_running_loop()
        except RuntimeError:
            loop = None
        if loop and self._worker_pool:
            loop.set_default_executor(self._worker_pool)

    def _shutdown_worker_pool(self) -> None:
        executor = self._worker_pool
        if not executor:
            return
        self._worker_pool = None
        try:
            executor.shutdown(wait=False, cancel_futures=True)
        except Exception:
            pass
        self._log_active_threads("worker_pool.shutdown")

    def _log_active_threads(self, label: str) -> None:
        try:
            frames = {}
            try:
                frames = sys._current_frames()
            except Exception:
                pass
            entries: list[str] = []
            for thread in threading.enumerate():
                target = getattr(thread, "_target", None)
                target_name = getattr(target, "__qualname__", None) or getattr(target, "__name__", None)
                if not target_name and target:
                    target_name = repr(target)
                info = (
                    f"{thread.name}(daemon={thread.daemon},alive={thread.is_alive()},"
                    f"ident={thread.ident},target={target_name})"
                )
                entries.append(info)
                if self._thread_debug_enabled and thread.ident and thread.ident in frames:
                    stack = "".join(traceback.format_stack(frames[thread.ident]))
                    print(f"[thread-dump:{label}:{thread.name}]\n{stack}", file=sys.stderr)
                    for line in stack.rstrip().splitlines():
                        self._debug_log(f"[stack:{label}:{thread.name}] {line}")
            self._debug_log(f"Threads ({label}): {', '.join(entries)}")
            if self._thread_debug_enabled:
                print(f"[thread-dump:{label}] {', '.join(entries)}", file=sys.stderr)
        except Exception:
            pass

    def get_driver_class(self) -> Type["Driver"]:
        driver_cls = super().get_driver_class()
        try:
            from textual.drivers.linux_driver import LinuxDriver  # type: ignore
        except Exception:
            return driver_cls
        if issubclass(driver_cls, LinuxDriver):
            from .daemon_linux_driver import DaemonLinuxDriver

            return DaemonLinuxDriver
        return driver_cls

    def _logout(self) -> None:
        if not self._session_state.session:
            return
        self._cleanup_async_tasks()
        
        # Clear consent persistence before logout
        consent_storage.clear_session_token()
        consent_storage.clear_user_consents_cache(self._session_state.session.user_id)
        
        self._ai_state.client = None
        self._ai_state.api_key = None
        self._ai_state.last_analysis = None
        self._session_state.last_email = self._session_state.session.email
        self._session_state.session = None
        self._clear_session()
        self._invalidate_cached_state()
        self._refresh_consent_state()
        self._load_preferences()
        self._update_session_status()
        self._show_status("Signed out.", "success")
        self._refresh_current_detail()

    def _invalidate_cached_state(self) -> None:
        self._consent_state.record = None
        self._consent_state.error = None
        self._preferences_state.summary = None
        self._preferences_state.profiles = {}
        self._preferences_state.error = None
        self._preferences_state.config = {}
        self._reset_scan_state()
        self._resumes_state = ResumesState()

    def _invalidate_preferences_cache(self) -> None:
        self._preferences_state.summary = None
        self._preferences_state.profiles = {}
        self._preferences_state.error = None
        self._preferences_state.config = {}

    def _reset_scan_state(self) -> None:
        self._scan_state.parse_result = None
        self._scan_state.archive = None
        self._scan_state.languages = []
        self._scan_state.scan_timings = []
        self._scan_state.has_media_files = False
        self._scan_state.git_repos = []
        self._scan_state.git_analysis = []
        self._scan_state.media_analysis = None
        self._scan_state.pdf_candidates = []
        self._scan_state.pdf_results = []
        self._scan_state.pdf_summaries = []
        self._scan_state.document_candidates = []
        self._scan_state.document_results = []
        self._scan_state.relevant_only = True
        self._scan_state.project_id = None
        self._scan_state.cached_files = {}
        self._close_scan_results_screen()
        self._ai_state.last_analysis = None

    def _close_scan_results_screen(self) -> None:
        if self._scan_results_screen is None:
            return
        screen = self._scan_results_screen
        self._scan_results_screen = None
        try:
            screen.dismiss(None)
        except Exception:  # pragma: no cover - defensive cleanup
            pass

    def _close_resumes_screen(self) -> None:
        if self._resumes_screen is None:
            return
        screen = self._resumes_screen
        self._resumes_screen = None
        try:
            screen.dismiss(None)
        except Exception:  # pragma: no cover - defensive cleanup
            pass

    def _has_external_consent(self) -> bool:
        if not self._session_state.session:
            return False
        record = consent_storage.get_consent(self._session_state.session.user_id, ConsentValidator.SERVICE_EXTERNAL)
        return bool(record and record.get("consent_given"))

    async def _handle_toggle_required(self) -> None:
        if not self._session_state.session:
            self._show_status("Sign in to manage consent.", "error")
            self._update_consent_dialog_state(message="Sign in to manage consent.", tone="error")
            self._set_consent_dialog_busy(False)
            return
        if not await self._ensure_session_token_fresh():
            self._update_consent_dialog_state(message="Session expired. Please sign in again.", tone="error")
            self._set_consent_dialog_busy(False)
            return
        self._show_status("Updating required consent…", "info")
        self._update_consent_dialog_state(message="Updating required consent…", tone="info")
        try:
            message = await asyncio.to_thread(self._toggle_required_consent_sync)
        except ConsentError as exc:
            self._show_status(f"Consent error: {exc}", "error")
            self._update_consent_dialog_state(message=f"Consent error: {exc}", tone="error")
        except Exception as exc:  # pragma: no cover - defensive fallback
            self._show_status(f"Unexpected consent error: {exc}", "error")
            self._update_consent_dialog_state(message=f"Unexpected consent error: {exc}", tone="error")
        else:
            self._show_status(message, "success")
            self._update_consent_dialog_state(message=message, tone="success")
        finally:
            self._after_consent_update()

    async def _handle_toggle_external(self) -> None:
        if not self._session_state.session:
            self._show_status("Sign in to manage consent.", "error")
            self._update_consent_dialog_state(message="Sign in to manage consent.", tone="error")
            self._set_consent_dialog_busy(False)
            return
        if not await self._ensure_session_token_fresh():
            self._update_consent_dialog_state(message="Session expired. Please sign in again.", tone="error")
            self._set_consent_dialog_busy(False)
            return
        self._show_status("Updating external services consent…", "info")
        self._update_consent_dialog_state(message="Updating external services consent…", tone="info")
        try:
            message = await asyncio.to_thread(self._toggle_external_consent_sync)
        except Exception as exc:  # pragma: no cover - defensive fallback
            self._show_status(f"Unexpected consent error: {exc}", "error")
            self._update_consent_dialog_state(message=f"Unexpected consent error: {exc}", tone="error")
        else:
            self._show_status(message, "success")
            self._update_consent_dialog_state(message=message, tone="success")
        finally:
            self._after_consent_update()

    def _toggle_required_consent_sync(self) -> str:
        if not self._session_state.session:
            raise ConsentError("No active session")
        user_id = self._session_state.session.user_id
        if self._consent_state.record:
            consent_storage.withdraw_consent(user_id, ConsentValidator.SERVICE_FILE_ANALYSIS)
            return "Required consent withdrawn."
        consent_data = {
            "analyze_uploaded_only": True,
            "process_store_metadata": True,
            "privacy_ack": True,
            "allow_external_services": self._has_external_consent(),
        }
        self._consent_state.validator.validate_upload_consent(user_id, consent_data)
        return "Required consent granted."

    def _toggle_external_consent_sync(self) -> str:
        if not self._session_state.session:
            raise ConsentError("No active session")
        user_id = self._session_state.session.user_id
        if self._has_external_consent():
            consent_storage.withdraw_consent(user_id, ConsentValidator.SERVICE_EXTERNAL)
            return "External services consent withdrawn."
        consent_storage.save_consent(
            user_id=user_id,
            service_name=ConsentValidator.SERVICE_EXTERNAL,
            consent_given=True,
        )
        return "External services consent granted."

    def _after_consent_update(self) -> None:
        self._refresh_consent_state()
        self._update_session_status()
        self._refresh_current_detail()
        self._update_consent_dialog_state()
        self._set_consent_dialog_busy(False)

    async def _handle_preferences_action(self, action: str, payload: Dict[str, Any]) -> None:
        if not self._session_state.session:
            self._show_status("Sign in to manage preferences.", "error")
            return

        self._show_status("Updating preferences…", "info")
        
        # Extract AI settings if present (these are saved locally, not to Supabase)
        ai_temperature = payload.pop("ai_temperature", None)
        ai_max_tokens = payload.pop("ai_max_tokens", None)
        
        try:
            success, message = await asyncio.to_thread(
                self._preferences_service.execute_action,
                self._session_state.session.user_id,
                action,
                payload,
            )
        except Exception as exc:  # pragma: no cover - defensive fallback
            self._show_status(f"Unexpected preferences error: {exc}", "error")
            self._update_preferences_screen(message=str(exc), tone="error")
            return

        if success:
            self._invalidate_preferences_cache()
            self._load_preferences()
            self._refresh_current_detail()
            
            # Save AI settings to local config file
            if ai_temperature is not None or ai_max_tokens is not None:
                try:
                    import json
                    config = {}
                    if self._ai_config_path.exists():
                        with open(self._ai_config_path, 'r') as f:
                            config = json.load(f)
                    
                    if ai_temperature is not None:
                        config['temperature'] = ai_temperature
                    if ai_max_tokens is not None:
                        config['max_tokens'] = ai_max_tokens
                    
                    with open(self._ai_config_path, 'w') as f:
                        json.dump(config, f, indent=2)
                    
                    self._debug_log(f"Saved AI settings to config: temp={ai_temperature}, tokens={ai_max_tokens}")
                except Exception as e:
                    self._debug_log(f"Failed to save AI settings: {e}")
            
            self._show_status(message or "Preferences updated.", "success")
            self._update_preferences_screen(message or "Preferences updated.", tone="success")
        else:
            self._show_status(message or "Unable to update preferences.", "error")
            self._update_preferences_screen(message or "Unable to update preferences.", tone="error")

    def _update_preferences_screen(self, message: Optional[str] = None, *, tone: str = "info") -> None:
        screen = self._preferences_screen
        if not screen:
            return
        try:
            summary = self._preferences_state.summary or {}
            profiles = self._preferences_state.profiles or {}
            screen.update_state(summary, profiles, message=message, tone=tone)
        except Exception:
            pass
    
    def _refresh_current_detail(self) -> None:
        if self._current_detail_screen:
            try:
                self._current_detail_screen.refresh()
            except Exception:
                pass

    def _update_session_status(self) -> None:
        session = self._session_state.session
        if not session:
            self._status = "signed out"
        else:
            self._status = f"signed in as {session.email}"

    def _finalize_session(self, session: Session, success_message: str) -> None:
        self._session_state.session = session
        self._session_state.last_email = session.email
        self._session_state.auth_error = None
        self._persist_session()

        consent_storage.set_session_token(session.access_token)
        consent_storage.load_user_consents(session.user_id, session.access_token)

        self._invalidate_cached_state()
        self._refresh_consent_state()
        self._load_preferences()
        self._update_session_status()
        self._show_status(success_message, "success")
        self._refresh_current_detail()

    async def _handle_login(self, email: str, password: str) -> None:
        try:
            if not email or not password:
                self._show_status("Enter both email and password.", "error")
                return

            try:
                auth = self._get_auth()
            except AuthError as exc:
                self._session_state.auth_error = str(exc)
                self._show_status(f"Sign in unavailable: {exc}", "error")
                return

            self._show_status("Signing in…", "info")

            try:
                session = await asyncio.to_thread(auth.login, email, password)
            except AuthError as exc:
                self._session_state.auth_error = str(exc)
                self._show_status(f"Sign in failed: {exc}", "error")
                return
            except Exception as exc:  # pragma: no cover - network/IO failures
                traceback.print_exc()
                self._show_status(f"Unexpected sign in error: {exc}", "error")
                return

            try:
                self._finalize_session(session, f"Signed in as {session.email}")
            except Exception as exc:
                traceback.print_exc()
                self._show_status(
                    f"Signed in, but failed to update session: {exc}", "error"
                )
                return
        finally:
            self._session_state.login_task = None

    async def _handle_signup(self, email: str, password: str) -> None:
        try:
            if not email or not password:
                self._show_status("Enter both email and password.", "error")
                return

            try:
                auth = self._get_auth()
            except AuthError as exc:
                self._session_state.auth_error = str(exc)
                self._show_status(f"Sign up unavailable: {exc}", "error")
                return

            self._show_status("Creating account…", "info")

            try:
                session = await asyncio.to_thread(auth.signup, email, password)
            except AuthError as exc:
                self._session_state.auth_error = str(exc)
                msg = str(exc)
                if "already registered" in msg.lower():
                    self._show_status(
                        "Sign up failed: email already registered.", "error"
                    )
                elif "password" in msg.lower():
                    self._show_status(
                        "Sign up failed: password does not meet requirements.", "error"
                    )
                else:
                    self._show_status(f"Sign up failed: {msg}", "error")
                return
            except Exception as exc:  # pragma: no cover - network/IO failures
                traceback.print_exc()
                self._show_status(f"Unexpected sign up error: {exc}", "error")
                return

            try:
                self._finalize_session(
                    session, f"Account created for {session.email}"
                )
            except Exception as exc:
                traceback.print_exc()
                self._show_status(
                    f"Account created, but failed to update session: {exc}", "error"
                )
                return
        finally:
            self._session_state.login_task = None
    
    async def _handle_signup(self, email: str, password: str) -> None:
        try:
            if not email or not password:
                self._show_status("Enter both email and password.", "error")
                return
            try:
                auth = self._get_auth()
            except AuthError as exc:
                self._session_state.auth_error = str(exc)
                self._show_status(f"Sign up unavailable: {exc}", "error")
                return

            self._show_status("Creating account…", "info")
            try:
                session = await asyncio.to_thread(auth.signup, email, password)
            except AuthError as exc:
                self._session_state.auth_error = str(exc)
                self._show_status(f"Sign up failed: {exc}", "error")
                return
            except Exception as exc:
                self._show_status(f"Unexpected sign up error: {exc}", "error")
                return

            self._session_state.session = session
            self._session_state.last_email = session.email
            self._session_state.auth_error = None
            self._persist_session()

            consent_storage.set_session_token(session.access_token)
            consent_storage.load_user_consents(session.user_id, session.access_token)

            self._invalidate_cached_state()
            self._refresh_consent_state()
            self._load_preferences()
            self._update_session_status()
            self._show_status(f"Account created for {session.email}", "success")
            self._refresh_current_detail()
        finally:
            self._session_state.login_task = None

    async def _verify_ai_key(
        self,
        api_key: str,
        temperature: Optional[float],
        max_tokens: Optional[int],
    ) -> None:
        if not api_key:
            self._ai_state.pending_analysis = False
            self._show_status("API key required for AI analysis.", "error")
            return
        
        # Load temperature and max_tokens from saved config if not provided
        if temperature is None or max_tokens is None:
            try:
                if self._ai_config_path.exists():
                    import json
                    with open(self._ai_config_path, 'r') as f:
                        config = json.load(f)
                        if temperature is None:
                            temperature = config.get('temperature')
                        if max_tokens is None:
                            max_tokens = config.get('max_tokens')
            except Exception as e:
                self._debug_log(f"Failed to load AI config for defaults: {e}")
        
        self._debug_log(f"_verify_ai_key start masked={api_key[:4] + '...' if api_key else 'None'} temp={temperature} tokens={max_tokens} pending={self._ai_state.pending_analysis}")
        self._show_status("Verifying AI API key…", "info")

        try:
            client, client_config = await asyncio.to_thread(
                self._ai_service.verify_client,
                api_key,
                temperature,
                max_tokens,
            )
            self._debug_log("verify_client returned successfully")
        except InvalidAPIKeyError as exc:
            self._ai_state.client = None
            self._ai_state.api_key = None
            self._ai_state.pending_analysis = False
            self._show_status(f"Invalid API key: {exc}", "error")
            self._debug_log(f"verify_ai_key invalid_key {exc}")
            self._update_session_status()
            return
        except AIProviderError as exc:
            self._ai_state.pending_analysis = False
            self._show_status(f"AI service error: {exc}", "error")
            self._debug_log(f"verify_ai_key provider_error {exc}")
            self._update_session_status()
            return
        except AIDependencyError as exc:
            self._ai_state.pending_analysis = False
            self._show_status(f"AI analysis unavailable: {exc}", "error")
            self._debug_log(f"verify_ai_key dependency_error {exc}")
            self._update_session_status()
            return
        except Exception as exc:
            self._ai_state.pending_analysis = False
            self._show_status(f"Failed to verify API key: {exc}", "error")
            self._debug_log(f"verify_ai_key unexpected_error {exc.__class__.__name__}: {exc}")
            self._update_session_status()
            return

        self._ai_state.client = client
        self._ai_state.api_key = api_key
        
        # Save AI config locally for future sessions
        self._save_ai_config(api_key, client_config.temperature, client_config.max_tokens)
        
        self._show_status(
            f"API key verified • temp {client_config.temperature} • max tokens {client_config.max_tokens}",
            "success",
        )
        self._debug_log(
            f"verify_ai_key success temp={client_config.temperature} max_tokens={client_config.max_tokens}"
        )
        if self._ai_state.pending_auto_suggestion:
            self._debug_log("API key verified, continuing with auto-suggestion")
            self._ai_state.pending_auto_suggestion = False
            self._show_auto_suggestion_config()
        self._update_session_status()

        if self._ai_state.pending_analysis:
            self._ai_state.pending_analysis = False
            self._start_ai_analysis()

    def _persist_session(self) -> None:
        if self._session_state.session:
            self._session_service.persist_session(self._session_state.session_path, self._session_state.session)

    def _persist_ai_output(self, structured_result: Dict[str, Any], raw_result: Dict[str, Any]) -> bool:
        """Write the latest AI analysis to disk as JSON for easier reading.

        Returns True if the file was written.
        """
        try:
            import json
            
            # Change file extension to .json
            output_path = self._ai_output_path.with_suffix('.json')
            
            # Save the structured result directly as JSON
            output_path.write_text(json.dumps(structured_result, indent=2, ensure_ascii=False), encoding="utf-8")
            self._debug_log(f"AI analysis written to {output_path}")
            return True
        except Exception as exc:
            self._debug_log(f"Failed to persist AI analysis: {exc}")
            return False
    
    def _display_ai_sections(self, structured_result: Dict[str, Any]) -> str:
        """Format structured AI analysis into multi-section display with Rich markup.
        
        Args:
            structured_result: Dict with portfolio_overview, projects, supporting_files, skipped_files
            
        Returns:
            Formatted string with Rich markup and section separators
        """
        lines: List[str] = []
        separator = "=" * 60
        
        def _strip_media_section(text: str) -> str:
            """Remove any media insights block from LLM text."""
            if not text:
                return text
            lines_split = text.splitlines()
            cleaned: list[str] = []
            skipping = False
            for line in lines_split:
                header = line.strip().lower()
                if (
                    header.startswith("### media")
                    or header.startswith("## media")
                    or "media insights" in header
                ):
                    skipping = True
                    continue
                if skipping:
                    # stop skipping on blank or next header
                    if line.strip() == "" or line.strip().startswith("#"):
                        skipping = False
                        if line.strip().startswith("#"):
                            cleaned.append(line)
                    continue
                cleaned.append(line)
            return "\n".join(cleaned)

        # Portfolio Overview section (always shown if available)
        portfolio_overview = structured_result.get("portfolio_overview")
        if portfolio_overview:
            lines.append("[b]Portfolio Overview[/b]")
            lines.append("")
            lines.append(_strip_media_section(portfolio_overview))

        # Project sections (only if projects exist)
        projects = structured_result.get("projects") or []
        for idx, project in enumerate(projects, 1):
            # Add separator before each project (except before first if no portfolio overview)
            if lines:  # Only add separator if there's content before
                lines.append("")
                lines.append(separator)
                lines.append("")
            
            # Project header with numbering
            project_name = project.get("name", f"Project {idx}")
            project_path = project.get("path", "")
            
            # Show numbered header for multi-project, or for single project if path is not root
            if len(projects) > 1 or (project_path and project_path != "."):
                header = f"[b]{idx}. {project_name}[/b]"
                if project_path and project_path != ".":
                    header += f" [i]({project_path})[/i]"
                lines.append(header)
            else:
                lines.append(f"[b]{project_name}[/b]")
            
            # Project overview
            overview = _strip_media_section(project.get("overview", ""))
            if overview:
                lines.append("")
                lines.append(overview)
            
            # Key Files section
            key_files = project.get("key_files") or []
            if key_files:
                lines.append("")
                lines.append("[b]Key Files Analyzed[/b]")
                lines.append("")
                for file_idx, file_info in enumerate(key_files, 1):
                    file_path = file_info.get("file_path", "Unknown file")
                    analysis = file_info.get("analysis", "No analysis available.")
                    
                    lines.append(f"  [b]{file_idx}. {file_path}[/b]")
                    lines.append(f"     {analysis}")
                    if file_idx < len(key_files):  # Add spacing between files
                        lines.append("")

        media_assets = structured_result.get("media_assets")
        if media_assets:
            if lines:
                lines.append("")
                lines.append(separator)
                lines.append("")
            lines.append("[b]Media Assets[/b]")
            lines.append("")
            lines.append(media_assets)
        
        # Supporting Files section (only if not empty)
        supporting_files = structured_result.get("supporting_files")
        if supporting_files:
            if lines:
                lines.append("")
                lines.append(separator)
                lines.append("")
            lines.append("[b]Supporting Files[/b]")
            lines.append("")
            lines.append(supporting_files)
        
        # Skipped Files section (only if not empty)
        skipped_files = structured_result.get("skipped_files") or []
        if skipped_files:
            if lines:
                lines.append("")
                lines.append(separator)
                lines.append("")
            lines.append("[b]Skipped Files[/b]")
            lines.append("")
            for item in skipped_files:
                path = item.get("path", "unknown")
                reason = item.get("reason", "No reason provided.")
                size_mb = item.get("size_mb")
                size_txt = f" ({size_mb:.2f} MB)" if isinstance(size_mb, (int, float)) else ""
                lines.append(f"  • {path}{size_txt}: {reason}")
        
        # If no content at all, show a message
        if not lines:
            return "[b]AI-Powered Analysis[/b]\n\nNo AI insights were returned."
        
        return "\n".join(lines)
    
    def _convert_rich_to_markdown(self, text: str) -> str:
        """Convert Rich text markup to Markdown format.
        
        Args:
            text: Text with Rich markup tags like [b], [i], etc.
            
        Returns:
            Text with Markdown formatting
        """
        import re
        
        # Replace [b]...[/b] with **...**
        text = re.sub(r'\[b\](.*?)\[/b\]', r'**\1**', text)
        
        # Replace [i]...[/i] with *...*
        text = re.sub(r'\[i\](.*?)\[/i\]', r'*\1*', text)
        
        # Replace [u]...[/u] with underline (Markdown doesn't have native underline, use bold+italic)
        text = re.sub(r'\[u\](.*?)\[/u\]', r'***\1***', text)
        
        # Replace standalone [b] or [/b] that might be unclosed
        text = text.replace('[b]', '**').replace('[/b]', '**')
        text = text.replace('[i]', '*').replace('[/i]', '*')
        text = text.replace('[u]', '***').replace('[/u]', '***')
        
        return text
    
    def _load_ai_config(self) -> None:
        """Load saved AI configuration (API key, temperature, max_tokens) from local file."""
        try:
            if not self._ai_config_path.exists():
                return
            
            import json
            config = json.loads(self._ai_config_path.read_text(encoding="utf-8"))
            api_key = config.get("api_key")
            
            if api_key:
                self._ai_state.api_key = api_key
                # Silently create client with saved key
                try:
                    from .services.ai_service import AIService
                    self._ai_state.client, _ = self._ai_service.verify_client(
                        api_key,
                        temperature=config.get("temperature"),
                        max_tokens=config.get("max_tokens")
                    )
                    self._debug_log("AI client initialized from saved config")
                except Exception:
                    # If verification fails, just clear it
                    self._ai_state.api_key = None
                    self._ai_state.client = None
        except Exception as exc:
            self._debug_log(f"Failed to load AI config: {exc}")
    
    def _save_ai_config(self, api_key: str, temperature: Optional[float] = None, max_tokens: Optional[int] = None) -> None:
        """Save AI configuration (API key, temperature, max_tokens) to local file."""
        try:
            import json
            config = {"api_key": api_key}
            if temperature is not None:
                config["temperature"] = temperature
            if max_tokens is not None:
                config["max_tokens"] = max_tokens
            
            self._ai_config_path.write_text(json.dumps(config, indent=2), encoding="utf-8")
            self._debug_log(f"AI config saved to {self._ai_config_path}")
        except Exception as exc:
            self._debug_log(f"Failed to save AI config: {exc}")
    
    def _clear_ai_config(self) -> None:
        """Clear saved AI configuration from local file."""
        try:
            if self._ai_config_path.exists():
                self._ai_config_path.unlink()
                self._debug_log("AI config cleared")
        except Exception as exc:
            self._debug_log(f"Failed to clear AI config: {exc}")

    def _clear_session(self) -> None:
        self._session_service.clear_session(self._session_state.session_path)

    def _update_session_status(self) -> None:
        try:
            status_panel = self.query_one("#session-status", Static)
        except Exception:  # pragma: no cover - widget not mounted yet
            return

        if self._session_state.session:
            consent_badge = "[#9ca3af]Consent pending[/#9ca3af]"
            if self._consent_state.record:
                consent_badge = "[green]Consent granted[/green]"
            elif self._consent_state.error:
                consent_badge = "[#9ca3af]Consent required[/#9ca3af]"

            external = consent_storage.get_consent(
                self._session_state.session.user_id, ConsentValidator.SERVICE_EXTERNAL
            )
            external_badge = "[#9ca3af]External off[/#9ca3af]"
            if external and external.get("consent_given"):
                external_badge = "[green]External on[/green]"

            ai_badge = "[#9ca3af]AI off[/#9ca3af]"
            if self._ai_state.client:
                ai_badge = "[green]AI ready[/green]"

            status_panel.update(
                f"[b]{self._session_state.session.email}[/b] • {consent_badge} • {external_badge} • {ai_badge}  (Ctrl+L to sign out)"
            )
        else:
            status_panel.update(
                "Not signed in. Press Ctrl+L or select Account to authenticate."
            )

    def _refresh_current_detail(self) -> None:
        try:
            menu = self.query_one("#menu", ListView)
        except Exception:  # pragma: no cover - widget not mounted yet
            return
        index = menu.index or 0
        self._update_detail(index)

    def on_scan_cancelled(self, event: ScanCancelled) -> None:
        event.stop()
        self._show_status("Scan cancelled.", "warning")

    def on_scan_parameters_chosen(self, event: ScanParametersChosen) -> None:
        event.stop()
        target = event.target
        if not target.exists():
            self._show_status(f"Path not found: {target}", "error")
            return

        asyncio.create_task(self._run_scan(target, event.relevant_only))

    def on_login_cancelled(self, event: LoginCancelled) -> None:
        event.stop()
        self._show_status("Login cancelled.", "info")

    def on_login_submitted(self, event: LoginSubmitted) -> None:
        event.stop()
        if self._session_state.login_task and not self._session_state.login_task.done():
            self._show_status("Sign in already in progress…", "warning")
            return
        self._session_state.login_task = asyncio.create_task(
            self._handle_login(event.email, event.password)
        )

    def on_signup_submitted(self, event: SignupSubmitted) -> None:
        event.stop()
        if self._session_state.login_task and not self._session_state.login_task.done():
            self._show_status("Sign up already in progress…", "warning")
            return
        self._session_state.login_task = asyncio.create_task(
            self._handle_signup(event.email, event.password)
        )

    def on_ai_key_submitted(self, event: AIKeySubmitted) -> None:
        event.stop()
        self._debug_log(
            f"AIKeySubmitted received temp={event.temperature} tokens={event.max_tokens} pending={self._ai_state.pending_analysis}"
        )
        asyncio.create_task(
            self._verify_ai_key(event.api_key, event.temperature, event.max_tokens)
        )

    def request_ai_key_verification(
        self,
        api_key: str,
        temperature: Optional[float],
        max_tokens: Optional[int],
    ) -> None:
        """Direct invocation path when Textual message dispatch misbehaves."""
        self._debug_log(
            f"request_ai_key_verification invoked temp={temperature} tokens={max_tokens} pending={self._ai_state.pending_analysis}"
        )
        asyncio.create_task(
            self._verify_ai_key(api_key, temperature, max_tokens)
        )

    def on_ai_key_cancelled(self, event: AIKeyCancelled) -> None:
        event.stop()
        self._ai_state.pending_analysis = False
        if self._ai_state.task and not self._ai_state.task.done():
            return
        self._show_status("AI key entry cancelled.", "info")

    def on_search_query_submitted(self, event: SearchQuerySubmitted) -> None:
        """Handle search query submission from the search input screen."""
        event.stop()
        asyncio.create_task(self._execute_search(event.query))

    def on_search_cancelled(self, event: SearchCancelled) -> None:
        """Handle search dialog cancellation."""
        event.stop()
        self._show_status("Search cancelled.", "info")

    async def _execute_search(self, query: str) -> None:
        """Execute search with the given query and display results."""
        screen = self._scan_results_screen
        if screen is None or self._scan_state.parse_result is None:
            return

        # Parse the query string into filters
        filters = self._parse_search_query(query)
        
        # Execute search
        result = self._search_service.search(self._scan_state.parse_result, filters)
        
        # Format and display results
        output = self._search_service.format_search_results(result)
        screen.display_output(output, context="Search Results")
        screen.set_message(f"Found {result.total_matches} files matching your criteria", tone="success")

    def _parse_search_query(self, query: str) -> SearchFilters:
        """Parse a search query string into SearchFilters."""
        filters = SearchFilters()
        
        if not query.strip():
            return filters  # Return empty filters to show all files
        
        # Parse semicolon-separated filter expressions
        parts = [p.strip() for p in query.split(";") if p.strip()]
        
        for part in parts:
            if ":" not in part:
                # Treat as filename pattern if no colon
                filters.filename_pattern = part
                continue
            
            key, value = part.split(":", 1)
            key = key.lower().strip()
            value = value.strip()
            
            if key == "name":
                filters.filename_pattern = value
            elif key == "path":
                filters.path_contains = value
            elif key == "ext":
                # Support comma-separated extensions
                exts = {e.strip() if e.startswith(".") else f".{e.strip()}" for e in value.split(",")}
                filters.extensions = exts
            elif key == "lang":
                # Support comma-separated languages
                langs = {l.strip().lower() for l in value.split(",")}
                filters.languages = langs
            elif key == "min":
                filters.min_size = self._search_service.parse_size_string(value)
            elif key == "max":
                filters.max_size = self._search_service.parse_size_string(value)
            elif key == "after":
                filters.modified_after = self._search_service.parse_date_string(value)
            elif key == "before":
                filters.modified_before = self._search_service.parse_date_string(value)
        
        return filters

    def on_consent_action(self, event: ConsentAction) -> None:
        event.stop()
        if event.action == "review":
            self._show_privacy_notice()
            return
        if event.action == "toggle_required":
            self._set_consent_dialog_busy(True)
            asyncio.create_task(self._handle_toggle_required())
            return
        if event.action == "toggle_external":
            self._set_consent_dialog_busy(True)
            asyncio.create_task(self._handle_toggle_external())

    def on_preferences_event(self, event: PreferencesEvent) -> None:
        event.stop()
        asyncio.create_task(self._handle_preferences_action(event.action, event.payload))

    # --- Session, consent, and preferences helpers ---

    async def _load_session(self) -> None:
        session = self._session_service.load_session(self._session_state.session_path)
        self._session_state.session = session
        if not session:
            return
        await self._ensure_session_token_fresh()
        session = self._session_state.session
        if not session:
            return
        self._session_state.last_email = session.email
        # Restore consent persistence with the loaded session
        consent_storage.set_session_token(session.access_token)
        consent_storage.load_user_consents(session.user_id, session.access_token)

    async def _ensure_session_token_fresh(self, *, force_refresh: bool = False) -> bool:
        session = self._session_state.session
        if not session:
            return False
        if not session.refresh_token:
            return bool(session.access_token)
        if not force_refresh and not self._session_service.needs_refresh(session):
            return True
        refresh_token = session.refresh_token
        try:
            auth = self._get_auth()
        except AuthError as exc:
            self._session_state.auth_error = str(exc)
            self._show_status(f"Unable to refresh session: {exc}", "error")
            return False
        try:
            refreshed = await asyncio.to_thread(auth.refresh_session, refresh_token)
        except AuthError as exc:
            self._session_state.auth_error = str(exc)
            self._logout()
            self._show_status("Session expired. Please sign in again.", "warning")
            return False
        except Exception as exc:
            self._show_status(f"Unable to refresh session: {exc}", "warning")
            return False

        self._session_state.session = refreshed
        self._session_state.last_email = refreshed.email
        consent_storage.set_session_token(refreshed.access_token)
        consent_storage.load_user_consents(refreshed.user_id, refreshed.access_token)
        self._persist_session()
        return True

    def _refresh_consent_state(self) -> None:
        self._consent_state.record = None
        self._consent_state.error = None
        if not self._session_state.session:
            return
        record, error = self._session_service.refresh_consent(
            self._consent_state.validator,
            self._session_state.session.user_id,
        )
        self._consent_state.record = record
        self._consent_state.error = error
        if getattr(self, "is_mounted", False):
            try:
                self._update_session_status()
            except Exception:
                pass

    def _load_preferences(self) -> None:
        if self._preferences_state.summary and self._preferences_state.profiles and not self._preferences_state.error:
            return
        self._preferences_state.summary = None
        self._preferences_state.profiles = {}
        self._preferences_state.error = None
        self._preferences_state.config = {}
        if not self._session_state.session:
            return
        summary, profiles, config, error = self._preferences_service.load_preferences(self._session_state.session.user_id)
        self._preferences_state.summary = summary
        self._preferences_state.profiles = profiles
        self._preferences_state.config = config
        self._preferences_state.error = error
        
        # Load AI settings from local config file and inject into summary
        if summary:
            try:
                import json
                if self._ai_config_path.exists():
                    with open(self._ai_config_path, 'r') as f:
                        ai_config = json.load(f)
                        summary['ai_temperature'] = ai_config.get('temperature')
                        summary['ai_max_tokens'] = ai_config.get('max_tokens')
            except Exception as e:
                self._debug_log(f"Failed to load AI settings for preferences: {e}")

    def _current_scan_preferences(self) -> ScanPreferences:
        config = self._preferences_state.config or self._preferences_service.default_structure()
        profile_name = None
        if self._preferences_state.summary and isinstance(self._preferences_state.summary, dict):
            profile_name = self._preferences_state.summary.get("current_profile")
        if profile_name is None and isinstance(config, dict):
            profile_name = config.get("current_profile")
        return self._preferences_service.preferences_from_config(config, profile_name)

    def _render_scan_progress(
        self,
        completed_steps: Sequence[tuple[str, float]],
        current_step: tuple[str, float] | None,
    ) -> str:
        lines = ["[b]Run Portfolio Scan[/b]", "", "[b]Current step[/b]"]
        if current_step:
            step, elapsed = current_step
            lines.append(f"• {step} ({elapsed:.1f}s elapsed)")
        else:
            lines.append("• Initializing scan…")

        if completed_steps:
            lines.append("")
            lines.append("[b]Completed[/b]")
            for step, duration in completed_steps[-4:]:
                lines.append(f"• {step} ({duration:.1f}s)")

        lines.append("")
        lines.append("Large directories may take a minute. Press Ctrl+C to cancel safely.")
        return "\n".join(lines)

    def _render_progress_label(
        self,
        current_step: tuple[str, float] | None,
        file_progress: Dict[str, object] | None,
    ) -> str:
        if current_step:
            step, elapsed = current_step
            if file_progress and self._is_parsing_step(step):
                total = int(file_progress.get("total") or 0)
                processed = int(file_progress.get("processed") or 0)
                if total > 0:
                    ratio = max(0.0, min(1.0, processed / total))
                    if ratio >= 1.0:
                        return f"{step} — 100% complete"
                    eta_suffix = ""
                    elapsed_progress = float(file_progress.get("elapsed") or 0.0)
                    if processed > 0 and processed < total and elapsed_progress > 0.0:
                        remaining = total - processed
                        eta_seconds = remaining * (elapsed_progress / processed)
                        if eta_seconds > 0:
                            eta_suffix = f" — ETA {self._format_eta_duration(eta_seconds)}"
                    return f"{step} — {ratio * 100:.0f}% complete{eta_suffix}"
            return f"{step} ({elapsed:.1f}s elapsed)"
        return "Preparing scan…"

    @staticmethod
    def _is_parsing_step(step: str) -> bool:
        return "parsing files" in step.lower()

    @staticmethod
    def _format_eta_duration(seconds: float) -> str:
        if not math.isfinite(seconds):
            return "--"
        seconds = max(0.0, seconds)
        if seconds < 1:
            return "<1s"
        minutes, secs = divmod(int(round(seconds)), 60)
        if minutes >= 60:
            hours, minutes = divmod(minutes, 60)
            return f"{hours}h {minutes:02d}m"
        if minutes:
            return f"{minutes}m {secs:02d}s"
        return f"{secs}s"

    def _progress_ratio(
        self,
        completed_steps: Sequence[tuple[str, float]],
        current_step: tuple[str, float] | None,
        file_progress: Dict[str, object] | None,
    ) -> float:
        base_total = len(self.SCAN_PROGRESS_STEPS) or 1
        total_slots = max(base_total, len(completed_steps) + (1 if current_step else 0), 1)
        completed_count = min(len(completed_steps), total_slots)
        ratio = completed_count / total_slots
        if current_step:
            in_progress = 0.5
            if file_progress and self._is_parsing_step(current_step[0]):
                total = int(file_progress.get("total") or 0)
                processed = int(file_progress.get("processed") or 0)
                if total > 0:
                    in_progress = max(0.0, min(1.0, processed / total))
            ratio += in_progress / total_slots
        if not current_step and completed_count >= total_slots:
            return 1.0
        return max(0.0, min(1.0, ratio))

    def _render_account_detail(self) -> str:
        lines = ["[b]Account[/b]"]
        if self._session_state.session:
            consent_status = "[green]granted[/green]" if self._consent_state.record else "[#9ca3af]pending[/#9ca3af]"
            if self._consent_state.error:
                consent_status = f"[#9ca3af]pending[/#9ca3af] — {self._consent_state.error}"
            external = consent_storage.get_consent(
                self._session_state.session.user_id, ConsentValidator.SERVICE_EXTERNAL
            )
            external_status = "[green]enabled[/green]" if external and external.get("consent_given") else "[#9ca3af]disabled[/#9ca3af]"
            lines.extend(
                [
                    "",
                    f"• User: [b]{self._session_state.session.email}[/b]",
                    f"• Required consent: {consent_status}",
                    f"• External services: {external_status}",
                    "",
                    "Press Enter or Ctrl+L to manage the current session.",
                ]
            )
        else:
            lines.extend(
                [
                    "",
                    "• Status: [red]signed out[/red]",
                    "• Press Enter or Ctrl+L to log in or create an account.",
                ]
            )
            if self._session_state.auth_error:
                lines.append(f"• [#9ca3af]Auth issue:[/#9ca3af] {self._session_state.auth_error}")
        return "\n".join(lines)
    
    
    def _render_saved_projects_detail(self) -> str:
        """Render the saved projects detail panel."""
        lines = ["[b]View Saved Projects[/b]"]
        
        if not self._session_state.session:
            lines.extend([
                "",
                "• Sign in (Ctrl+L) to view your saved project scans.",
                "• Projects are automatically saved when you export scan results.",
            ])
            return "\n".join(lines)
        
        project_count = len(self._projects_state.projects_list)
        
        lines.extend([
            "",
            f"• Saved projects: {project_count}",
            "• Press Enter to browse your projects.",
            "",
            "Each export automatically saves to your project library.",
        ])
        
        if project_count > 0:
            recent = self._projects_state.projects_list[0]
            name = recent.get("project_name", "Unknown")
            timestamp = recent.get("scan_timestamp", "")
            
            if timestamp:
                try:
                    dt = datetime.fromisoformat(timestamp.replace("Z", "+00:00"))
                    timestamp_str = dt.strftime("%Y-%m-%d")
                except:
                    timestamp_str = "recently"
            else:
                timestamp_str = "recently"
            
            lines.append(f"• Most recent: {name} ({timestamp_str})")
        
        return "\n".join(lines)

    def _render_saved_resumes_detail(self) -> str:
        """Render the saved resumes detail panel."""
        lines = ["[b]View Saved Resumes[/b]"]
        if not self._session_state.session:
            lines.extend(
                [
                    "",
                    "• Sign in (Ctrl+L) to sync resume snippets.",
                    "• Resume items save automatically after generation.",
                ]
            )
            return "\n".join(lines)

        resume_count = len(self._resumes_state.resumes_list)
        lines.extend(
            [
                "",
                f"• Saved resume items: {resume_count}",
                "• Press Enter to browse your resume snippets.",
                "",
                "Each generated resume snippet is synced to Supabase.",
            ]
        )
        if resume_count > 0:
            recent = self._resumes_state.resumes_list[0]
            name = recent.get("project_name", "Unnamed project")
            created = recent.get("created_at", "")
            lines.append(f"• Most recent: {name}")
            if created:
                lines.append(f"• Generated: {created[:19]}")
        return "\n".join(lines)
    

    def _render_last_scan_detail(self) -> str:
        lines = ["[b]View Last Analysis[/b]"]
        if not self._scan_state.parse_result:
            lines.extend(
                [
                    "",
                    "• No scans have been completed yet.",
                    "• Run 'Run Portfolio Scan' to populate this view.",
                ]
            )
            return "\n".join(lines)

        summary = self._scan_state.parse_result.summary or {}
        files_processed = summary.get("files_processed", len(self._scan_state.parse_result.files))
        issues_count = summary.get("issues_count", len(self._scan_state.parse_result.issues))
        filtered = summary.get("filtered_out")
        target = str(self._scan_state.target) if self._scan_state.target else "Unknown target"

        lines.extend(
            [
                "",
                f"• Target: {target}",
                f"• Relevant files only: {'Yes' if self._scan_state.relevant_only else 'No'}",
                f"• Files processed: {files_processed}",
            ]
        )
        skipped = summary.get("files_skipped")
        if skipped:
            lines.append(f"• Cached skips: {skipped}")
        lines.append(f"• Issues: {issues_count}")
        if filtered is not None and self._scan_state.relevant_only:
            lines.append(f"• Filtered out: {filtered}")
        lines.extend(
            [
                "",
                "Press Enter to reopen the most recent results without rescanning.",
            ]
        )
        return "\n".join(lines)

    def _render_preferences_detail(self) -> str:
        lines = ["[b]Settings & Preferences[/b]"]
        if not self._session_state.session:
            lines.extend(
                [
                    "",
                    "• Sign in (Ctrl+L) to load your Supabase-backed preferences.",
                ]
            )
            return "\n".join(lines)

        self._load_preferences()
        if self._preferences_state.error:
            lines.append(f"\n[#94a3b8]Warning:[/#94a3b8] {self._preferences_state.error}")

        summary = self._preferences_state.summary or {}
        lines.extend(
            [
                "",
                f"• Active profile: [b]{summary.get('current_profile', 'unknown')}[/b]",
                f"• Extensions: {', '.join(summary.get('extensions', [])) or 'not limited'}",
                f"• Excluded dirs: {', '.join(summary.get('exclude_dirs', [])) or 'none'}",
                f"• Max size: {summary.get('max_file_size_mb', '—')} MB",
                f"• Follow symlinks: {'Yes' if summary.get('follow_symlinks') else 'No'}",
            ]
        )

        if self._preferences_state.profiles:
            preview = []
            for name, details in list(self._preferences_state.profiles.items())[:3]:
                desc = details.get("description", "")
                preview.append(f"{name} — {desc}")
            lines.append("")
            lines.append("Available profiles:")
            lines.extend(f"  • {item}" for item in preview)
            if len(self._preferences_state.profiles) > 3:
                lines.append(f"  • … {len(self._preferences_state.profiles) - 3} more")

        lines.append("")
        lines.append("Press Enter to open the preferences dialog.")
        return "\n".join(lines)

    def _render_ai_detail(self) -> str:
        lines = ["[b]AI-Powered Analysis[/b]"]
        if not self._session_state.session:
            lines.extend(["", "• Sign in to unlock AI-powered summaries."])
            return "\n".join(lines)

        if not self._consent_state.record:
            lines.append("\n• Grant required consent to enable AI analysis.")
        if not self._has_external_consent():
            lines.append("• External services consent must be enabled.")
        if not self._scan_state.parse_result:
            lines.append("• Run a scan to provide data for the analysis.")

        if self._ai_state.client is None:
            lines.append("\nPress Enter to add or verify your OpenAI API key.")
        else:
            lines.append("\nAPI key verified — press Enter to refresh insights.")

        if self._ai_state.last_analysis:
            summary = self._ai_service.summarize_analysis(self._ai_state.last_analysis)
            if summary:
                lines.append("")
                lines.append(summary)

        return "\n".join(lines)

    def _render_skill_progress_detail(self) -> str:
        lines = ["[b]Skill progression[/b]"]
        if not self._scan_state.parse_result:
            lines.extend(
                [
                    "",
                    "• Run a portfolio scan to build the timeline.",
                    "• Add an AI key to generate the summary (optional).",
                ]
            )
            return "\n".join(lines)

        timeline = None
        summary = None
        note = None
        if isinstance(self._scan_state.skills_progress, dict):
            timeline = self._scan_state.skills_progress.get("timeline")
            summary = self._scan_state.skills_progress.get("summary")
        if not timeline:
            note = "Timeline will be built from skills + git activity."

        lines.append("")
        if timeline:
                lines.append(f"• Timeline periods: {len(timeline)}")
        if summary and isinstance(summary, dict):
            narrative = str(summary.get("narrative", "")).strip()
            if narrative:
                preview = narrative[:90] + ("…" if len(narrative) > 90 else "")
                lines.append(f"• AI summary: {preview}")
        if self._author_email_filter():
            lines.append("• Filtering git activity to your author emails.")
        if note:
            lines.append(f"• {note}")

        if self._ai_state.client:
            lines.append("\nPress Enter to view the timeline and refresh the AI summary.")
        else:
            lines.append("\nPress Enter to view the timeline. Add an AI key to generate a summary.")

        return "\n".join(lines)

    async def _show_skill_progress_modal(self) -> None:
        """Open a modal with skill progression and optional AI summary."""
        timeline, summary, summary_note = await self._prepare_skill_progress()
        if not timeline:
            self._show_status(summary_note or "No skill progression timeline available.", "warning")
            return

        output = self._format_skill_progress_output(timeline, summary, summary_note)
        try:
            screen = SkillProgressScreen(output)
            self.push_screen(screen)
        except Exception as exc:  # pragma: no cover - UI fallback
            self._debug_log(f"Failed to open skill progression screen: {exc}")
            self._show_status("Could not display skill progression.", "error")
            return

        message = "Skill progression ready."
        tone = "success"
        if summary:
            message = "Skill progression and AI summary ready."
        elif summary_note:
            message = f"Skill progression ready. {summary_note}"
            tone = "warning" if summary_note.startswith("AI summary unavailable") else "info"
        self._show_status(message, tone)

    def _render_consent_detail(self) -> str:
        lines = ["[b]Consent Management[/b]"]
        if not self._session_state.session:
            lines.extend(["", "• Sign in (Ctrl+L) to review consent state."])
            return "\n".join(lines)

        self._refresh_consent_state()
        record = self._consent_state.record
        required = "[green]granted[/green]" if record else "[#9ca3af]missing[/#9ca3af]"
        external = consent_storage.get_consent(
            self._session_state.session.user_id, ConsentValidator.SERVICE_EXTERNAL
        )
        external_status = "[green]enabled[/green]" if external and external.get("consent_given") else "[#9ca3af]disabled[/#9ca3af]"
        lines.extend(
            [
                "",
                f"• Required consent: {required}",
                f"• External services: {external_status}",
            ]
        )
        if record and getattr(record, "created_at", None):
            timestamp = record.created_at.isoformat(timespec="minutes")
            lines.append(f"• Granted on: {timestamp}")
        if self._consent_state.error:
            lines.append(f"• [#9ca3af]Note:[/#9ca3af] {self._consent_state.error}")
        lines.append("")
        lines.append("Press Enter to review privacy notices or toggle consent settings.")
        return "\n".join(lines)

    def _start_ai_analysis(self) -> None:
        if self._ai_state.task and not self._ai_state.task.done():
            return
        self._ai_state.pending_analysis = False
        detail_panel = self.query_one("#detail", Static)
        progress_bar = self._scan_progress_bar
        if progress_bar:
            progress_bar.display = True
            progress_bar.update(progress=0)
        progress_label = self._scan_progress_label
        if progress_label:
            progress_label.remove_class("hidden")
            progress_label.update("Initializing AI analysis…")
        detail_panel.update("[b]AI-Powered Analysis[/b]\n\nPreparing AI insights…")
        self._show_status("Preparing AI analysis…", "info")
        self._ai_state.task = asyncio.create_task(self._run_ai_analysis())

    async def _run_ai_analysis(self) -> None:
<<<<<<< HEAD
        """Run AI analysis without media; media stays in on-demand deep dive."""
        progress_bar = self._scan_progress_bar
        progress_label = self._scan_progress_label
        detail_panel = self.query_one("#detail", Static)

        def _set_progress(text: str) -> None:
            try:
                if progress_label:
                    progress_label.update(text)
            except Exception:
                pass

        try:
            if not self._ai_state.client or not self._scan_state.parse_result:
                self._show_status("A recent scan and verified API key are required.", "warning")
                return

            _set_progress("Running AI analysis…")
=======
        detail_panel = self.query_one("#detail", Static)
        progress_bar = self._scan_progress_bar
        progress_label = self._scan_progress_label

        def _reset_progress_ui() -> None:
            if progress_bar:
                progress_bar.update(progress=0)
                progress_bar.display = False
            if progress_label:
                progress_label.add_class("hidden")
                progress_label.update("")

        if not self._ai_state.client or not self._scan_state.parse_result:
            self._surface_error(
                "AI-Powered Analysis",
                "A recent scan and a verified API key are required.",
                "Run a portfolio scan, grant external consent, then provide your OpenAI API key.",
            )
            self._ai_state.task = None
            _reset_progress_ui()
            return

        try:
>>>>>>> 4ee1672c
            result = await asyncio.to_thread(
                self._ai_service.execute_analysis,
                self._ai_state.client,
                self._scan_state.parse_result,
                languages=self._scan_state.languages or [],
                target_path=str(self._scan_state.target) if self._scan_state.target else None,
                archive_path=str(self._scan_state.archive) if self._scan_state.archive else None,
                git_repos=self._scan_state.git_repos,
            )
<<<<<<< HEAD
            self._ai_state.last_analysis = result
            structured_result = self._ai_service.format_analysis(result)
            detail_panel.update(self._display_ai_sections(structured_result))
            await self._show_ai_results(structured_result)
            self._show_status("AI analysis complete.", "success")
        except Exception as exc:
            self._show_status(f"AI analysis failed: {exc}", "error")
        finally:
            if progress_bar:
                try:
                    progress_bar.display = False
                    progress_bar.update(progress=0)
                except Exception:
                    pass
            if progress_label:
                try:
                    progress_label.add_class("hidden")
                    progress_label.update("")
                except Exception:
                    pass
        
=======
        except asyncio.CancelledError:
            self._show_status("AI analysis cancelled.", "info")
            detail_panel.update(self._render_ai_detail())
            _reset_progress_ui()
            raise
        except InvalidAPIKeyError as exc:
            self._ai_state.client = None
            self._ai_state.api_key = None
            self._surface_error(
                "AI-Powered Analysis",
                f"Invalid API key: {exc}",
                "Copy a fresh key from OpenAI and try again.",
            )
        except AIDependencyError as exc:
            self._surface_error(
                "AI-Powered Analysis",
                f"Unavailable: {exc}",
                "Ensure the optional AI dependencies are installed (see backend/requirements.txt).",
            )
        except AIProviderError as exc:
            self._surface_error(
                "AI-Powered Analysis",
                f"AI service error: {exc}",
                "Retry in a few minutes or reduce the input size.",
            )
        except Exception as exc:
            self._surface_error(
                "AI-Powered Analysis",
                f"Unexpected error ({exc.__class__.__name__}): {exc}",
                "Check your network connection and rerun the analysis.",
            )
        else:
            self._ai_state.last_analysis = result
            structured_result = self._ai_service.format_analysis(result)
            rendered = self._display_ai_sections(structured_result)
            if rendered.strip():
                detail_panel.update(rendered)
            else:
                detail_panel.update("[b]AI-Powered Analysis[/b]\n\nNo AI insights were returned.")
            saved = self._persist_ai_output(structured_result, result)
            files_count = result.get("files_analyzed_count")
            message = "AI analysis complete."
            if files_count:
                message = f"AI analysis complete — {files_count} files reviewed."
            if saved:
                output_path = self._ai_output_path.with_suffix(".json")
                message = f"{message} Saved to {output_path.name}."
            self._show_status(message, "success")
            await self._show_ai_results(structured_result)
        finally:
            self._ai_state.task = None
            _reset_progress_ui()


>>>>>>> 4ee1672c
    async def _run_auto_suggestion(self, selected_files: List[str], output_dir: str) -> None:
        """
        Run AI auto-suggestion workflow.
        
        Steps:
        1. Show status message
        2. Call ai_service to generate improvements in background thread
        3. Route progress updates safely back to main event loop
        4. Show results screen
        """
        self._show_status("Generating AI suggestions…", "info")
        detail_panel = self.query_one("#detail", Static)
        
        # Show progress UI
        progress_bar = self._scan_progress_bar
        if progress_bar:
            progress_bar.display = True
            progress_bar.update(progress=0)
        progress_label = self._scan_progress_label
        if progress_label:
            progress_label.remove_class("hidden")
            progress_label.update("Initializing auto-suggestion…")
        
        # Thread-safe progress state
        progress_state = {"current_message": "Initializing…", "current_percent": 0}
        progress_lock = threading.Lock()
        
        # Progress callback that safely updates shared state
        def update_progress(message: str, progress: Optional[int] = None):
            """Update progress state from worker thread (thread-safe)."""
            timestamp = time.time()
            self._debug_log(f"[{timestamp}] Progress: {message} ({progress}%)")
            
            with progress_lock:
                progress_state["current_message"] = message
                if progress is not None:
                    progress_state["current_percent"] = progress
            
            # Force immediate UI update (for testing)
            try:
                self.call_from_thread(
                    self._show_status,
                    message,
                    "info",
                    True  # ✅ Log to stderr so we SEE it
                )
            except Exception as e:
                self._debug_log(f"[Progress] Immediate update failed: {e}")
        
        # Background task to route updates to UI from main loop
        progress_stop = asyncio.Event()
        async def _progress_heartbeat() -> None:
            """Periodically update UI with progress from shared state."""
            try:
                while not progress_stop.is_set():
                    with progress_lock:
                        current_message = progress_state["current_message"]
                        current_percent = progress_state["current_percent"]
                    try:
                        # Route updates to main thread safely
                        self.call_from_thread(
                            self._show_status, 
                            current_message, 
                            "info", 
                            False  # Don't spam stderr
                        )
                        
                        # Update progress label
                        if progress_label:
                            self.call_from_thread(
                                progress_label.update,
                                current_message
                            )
                        
                        # Update progress bar
                        if progress_bar and current_percent > 0:
                            self.call_from_thread(
                                progress_bar.update,
                                progress=current_percent
                            )
                            
                    except Exception as e:
                        self._debug_log(f"[Auto-Suggestion] Progress update error: {e}")
                    await asyncio.sleep(0.5)
            except Exception as e:
                self._debug_log(f"[Auto-Suggestion] Heartbeat error: {e}")

        heartbeat_task = asyncio.create_task(_progress_heartbeat())
        
        try:
            # Run in background thread
            result = await asyncio.to_thread(
                self._ai_service.execute_auto_suggestion,
                self._ai_state.client,
                selected_files,
                output_dir,
                self._scan_state.target,
                self._scan_state.parse_result,
                update_progress  # ✅ Pass thread-safe callback
            )
            
            # Show results
            if result.get("successful", 0) > 0:
                self._show_status(
                    f"✓ Generated suggestions for {result['successful']} files!", 
                    "success"
                )
                
                # Show results screen
                self.push_screen(ImprovementResultsScreen(result))
            else:
                self._show_status(
                    f"✗ Failed to generate suggestions: {result.get('error', 'Unknown error')}", 
                    "error"
                )
        
        except asyncio.CancelledError:
            self._show_status("AI analysis cancelled.", "info")
            detail_panel.update(self._render_ai_detail())
            raise
        except InvalidAPIKeyError as exc:
            self._ai_state.client = None
            self._ai_state.api_key = None
            self._surface_error(
                "AI Auto-Suggestion",
                f"Invalid API key: {exc}",
                "Copy a fresh key from OpenAI and try again.",
            )
        except AIDependencyError as exc:
            self._surface_error(
                "AI Auto-Suggestion",
                f"Unavailable: {exc}",
                "Ensure the optional AI dependencies are installed (see backend/requirements.txt).",
            )
        except AIProviderError as exc:
            self._surface_error(
                "AI Auto-Suggestion",
                f"AI service error: {exc}",
                "Retry in a few minutes or reduce the input size.",
            )
        except Exception as exc:
            self._debug_log(f"Auto-suggestion failed: {exc}")
            self._surface_error(
                "AI Auto-Suggestion",
                f"Unexpected error ({exc.__class__.__name__}): {exc}",
                "Check your network connection and rerun the analysis.",
            )
        else:
            self._ai_state.last_analysis = result
            structured_result = self._ai_service.format_analysis(result)
            rendered = self._display_ai_sections(structured_result)
            if rendered.strip():
                detail_panel.update(rendered)
            else:
                detail_panel.update("[b]AI-Powered Analysis[/b]\n\nNo AI insights were returned.")
            saved = self._persist_ai_output(structured_result, result)
            files_count = result.get("files_analyzed_count")
            message = "AI analysis complete."
            if files_count:
                message = f"AI analysis complete — {files_count} files reviewed."
            if saved:
                output_path = self._ai_output_path.with_suffix('.json')
                message = f"{message} Saved to {output_path.name}."
            self._show_status(message, "success")
            
            # Show AI results in full-screen modal
            await self._show_ai_results(structured_result)
        finally:
            # Stop the heartbeat task
            progress_stop.set()
            try:
                await heartbeat_task
            except asyncio.CancelledError:
                pass
            
            # Hide progress UI
            if progress_bar:
                progress_bar.update(progress=0)
                progress_bar.display = False
            if progress_label:
                progress_label.add_class("hidden")
                progress_label.update("")
    
    async def _show_ai_results(self, structured_data: Dict[str, Any]) -> None:
        """Show AI analysis results in a full-screen modal with sections."""
        try:
            screen = AIResultsScreen(structured_data, media_loader=self._load_media_insights)
            await self.push_screen(screen)
        except Exception as exc:
            self._debug_log(f"Failed to show AI results screen: {exc}")
            self._show_status("Could not display AI results.", "error")
    
    async def _view_saved_ai_analysis(self) -> None:
        """Load and display the saved AI analysis from disk."""
        import json
        
        # Check for JSON file (new format)
        json_path = self._ai_output_path.with_suffix('.json')
        
        if not json_path.exists():
            self._show_status("No saved AI analysis found. Run AI analysis first.", "warning")
            return
        
        try:
            content = json_path.read_text(encoding="utf-8")
            if not content.strip():
                self._show_status("Saved AI analysis is empty.", "warning")
                return
            
            # Load structured JSON
            structured_result = json.loads(content)
            
            await self._show_ai_results(structured_result)
            self._show_status("Showing saved AI analysis.", "success")
        except json.JSONDecodeError as exc:
            self._debug_log(f"Failed to parse saved AI analysis JSON: {exc}")
            self._show_status(f"Saved AI analysis is corrupted: {exc}", "error")
        except Exception as exc:
            self._debug_log(f"Failed to load saved AI analysis: {exc}")
            self._show_status(f"Could not load AI analysis: {exc}", "error")

    async def _load_media_insights(self) -> str:
        """Compute media-only insights on demand for the AI results modal."""
        if not self._ai_state.client or not self._scan_state.parse_result:
            return "Media insights unavailable."
        target_path = str(self._scan_state.target) if self._scan_state.target else None
        archive_path = str(self._scan_state.archive) if self._scan_state.archive else None
        try:
            result = await asyncio.to_thread(
                self._ai_service.collect_media_insights,
                self._ai_state.client,
                self._scan_state.parse_result,
                target_path=target_path,
                archive_path=archive_path,
                max_items=12,
            )
            briefings = result.get("media_briefings") or []
            if not briefings:
                return "No media assets available."
            return "\n".join(f"• {entry}" for entry in briefings)
        except Exception as exc:
            self._debug_log(f"Media insights failed: {exc}")
            return f"Media insights failed: {exc}"
    
    async def on_ai_result_action(self, message: AIResultAction) -> None:
        """Handle AI result section selection."""
        from .screens import AIResultsScreen
        
        screen = None
        for s in self.screen_stack:
            if isinstance(s, AIResultsScreen):
                screen = s
                break
        
        if screen is None:
            self._debug_log("[AI Result Action] No AIResultsScreen found in screen stack")
            return
        
        action = message.action
        self._debug_log(f"[AI Result Action] Handling action: {action}")
        
        if action == "close":
            screen.dismiss(None)
            return
        
        screen._show_section(action)
        screen.set_message(f"Viewing section", tone="success")
            
    # --- Projects helpers ---

    async def _load_and_show_projects(self) -> None:
        """Load user's projects and show the projects screen."""
        if not self._session_state.session:
            self._show_status("Sign in to view projects.", "error")
            return
        
        try:
            projects_service = self._get_projects_service()
        except ProjectsServiceError as exc:
            self._show_status(f"Projects unavailable: {exc}", "error")
            return
        
        try:
            projects = await asyncio.to_thread(
                projects_service.get_user_projects,
                self._session_state.session.user_id
            )
        except ProjectsServiceError as exc:
            self._show_status(f"Failed to load projects: {exc}", "error")
            return
        except Exception as exc:
            self._show_status(f"Unexpected error loading projects: {exc}", "error")
            return

        self._projects_state.projects_list = projects or []
        self._projects_state.error = None
        self._refresh_current_detail()
        self.push_screen(ProjectsScreen(projects or []))
        self._show_status(f"Loaded {len(projects or [])} project(s).", "success")

    async def _load_and_show_resumes(self, *, show_modal: bool = True) -> None:
        """Load user's saved resumes and optionally show the resumes screen."""
        if not self._session_state.session:
            self._show_status("Sign in to view resumes.", "error")
            return
        try:
            resume_service = self._get_resume_storage_service()
        except ResumeStorageError as exc:
            if self._is_expired_token_error(exc):
                self._handle_session_expired()
            else:
                self._show_status(f"Resumes unavailable: {exc}", "error")
            return
        try:
            resumes = await asyncio.to_thread(
                resume_service.get_user_resumes,
                self._session_state.session.user_id,
            )
        except ResumeStorageError as exc:
            if self._is_expired_token_error(exc):
                self._handle_session_expired()
            else:
                self._show_status(f"Failed to load resumes: {exc}", "error")
            return
        except Exception as exc:
            self._show_status(f"Unexpected error loading resumes: {exc}", "error")
            return
        self._resumes_state.resumes_list = resumes
        self._resumes_state.error = None
        self._refresh_current_detail()
        if not show_modal:
            return
        if self._resumes_screen:
            try:
                self._resumes_screen.refresh_resumes(resumes)
                self._show_status(f"Loaded {len(resumes)} resume item(s).", "success")
                return
            except Exception:
                # Fall back to reopening the modal
                self._close_resumes_screen()
        self._close_resumes_screen()
        screen = ResumesScreen(resumes)
        self._resumes_screen = screen
        self.push_screen(screen)
        self._show_status(f"Loaded {len(resumes)} resume item(s).", "success")

    async def on_project_selected(self, message: ProjectSelected) -> None:
        """Handle when user selects a project to view."""
        message.stop()
        
        if not self._session_state.session:
            self._show_status("Sign in required.", "error")
            return
        
        project_id = message.project.get("id")
        if not project_id:
            self._show_status("Invalid project selected.", "error")
            return
        
        self._show_status("Loading project details…", "info")
        
        try:
            projects_service = self._get_projects_service()
            full_project = await asyncio.to_thread(
                projects_service.get_project_scan,
                self._session_state.session.user_id,
                project_id
            )
        except Exception as exc:
            self._show_status(f"Failed to load project: {exc}", "error")
            return
        
        if not full_project:
            self._show_status("Project not found.", "error")
            return

        # For legacy records without stored ranking, derive it from contribution metrics
        try:
            scan_data = full_project.get("scan_data") or {}
            has_ranking = isinstance(scan_data.get("contribution_ranking"), dict)
            metrics_dict = scan_data.get("contribution_metrics")
            if metrics_dict and not has_ranking:
                metrics_obj = self._contribution_service.metrics_from_dict(metrics_dict)
                user_email = self._preferred_user_email()
                ranking = self._contribution_service.compute_contribution_score(
                    metrics_obj,
                    user_email=user_email,
                )
                scan_data["contribution_ranking"] = ranking
                full_project["scan_data"] = scan_data
        except Exception as exc:
            self._debug_log(f"Could not derive contribution ranking for project {project_id}: {exc}")
        
        self._projects_state.selected_project = full_project
        try:
            scan_data = full_project.get("scan_data") or {}
            self._scan_state.skills_progress = scan_data.get("skills_progress")
        except Exception:
            pass
        self._show_status("Project loaded.", "success")
        self.push_screen(ProjectViewerScreen(full_project))

    async def on_project_deleted(self, message: ProjectDeleted) -> None:
        """Handle when user deletes a project."""
        message.stop()
        
        if not self._session_state.session:
            self._show_status("Sign in required.", "error")
            return
        
        project_id = message.project_id
        self._show_status("Deleting project…", "info")
        
        try:
            projects_service = self._get_projects_service()
            success = await asyncio.to_thread(
                projects_service.delete_project,
                self._session_state.session.user_id,
                project_id
            )
        except Exception as exc:
            self._show_status(f"Failed to delete project: {exc}", "error")
            return
        
        if success:
            self._show_status("Project deleted successfully.", "success")
            # Reload projects list
            await self._load_and_show_projects()
        else:
            self._show_status("Failed to delete project.", "error")

    async def on_resume_selected(self, message: ResumeSelected) -> None:
        """Handle viewing a saved resume item."""
        message.stop()
        if not self._session_state.session:
            self._show_status("Sign in required.", "error")
            return
        resume_id = message.resume.get("id")
        if not resume_id:
            self._show_status("Invalid resume selected.", "error")
            return
        self._show_status("Loading resume item…", "info")
        try:
            resume_service = self._get_resume_storage_service()
            record = await asyncio.to_thread(
                resume_service.get_resume_item,
                self._session_state.session.user_id,
                resume_id,
            )
        except ResumeStorageError as exc:
            if self._is_expired_token_error(exc):
                self._handle_session_expired()
            else:
                self._show_status(f"Failed to load resume: {exc}", "error")
            return
        except Exception as exc:
            self._show_status(f"Unexpected error loading resume: {exc}", "error")
            return
        if not record:
            self._show_status("Resume not found.", "error")
            return
        self._resumes_state.selected_resume = record
        self._show_status("Resume loaded.", "success")
        self.push_screen(ResumeViewerScreen(record))

    async def on_resume_deleted(self, message: ResumeDeleted) -> None:
        """Handle deleting a saved resume item."""
        message.stop()
        if not self._session_state.session:
            self._show_status("Sign in required.", "error")
            return
        resume_id = message.resume_id
        self._show_status("Deleting resume…", "info")
        try:
            resume_service = self._get_resume_storage_service()
            success = await asyncio.to_thread(
                resume_service.delete_resume_item,
                self._session_state.session.user_id,
                resume_id,
            )
        except ResumeStorageError as exc:
            if self._is_expired_token_error(exc):
                self._handle_session_expired()
            else:
                self._show_status(f"Failed to delete resume: {exc}", "error")
            return
        except Exception as exc:
            self._show_status(f"Unexpected error deleting resume: {exc}", "error")
            return
        if success:
            self._show_status("Resume deleted successfully.", "success")
            await self._load_and_show_resumes(show_modal=self._resumes_screen is not None)
        else:
            self._show_status("Failed to delete resume.", "error")

        
    async def on_project_insights_cleared(self, message: ProjectInsightsCleared) -> None:
        """Handle deletion of stored insights without removing shared files."""
        message.stop()

        if not self._session_state.session:
            self._show_status("Sign in required.", "error")
            return

        project_id = message.project_id
        self._show_status("Clearing stored insights…", "info")

        try:
            projects_service = self._get_projects_service()
            success = await asyncio.to_thread(
                projects_service.delete_project_insights,
                self._session_state.session.user_id,
                project_id,
            )
        except ProjectsServiceError as exc:
            self._show_status(f"Failed to clear insights: {exc}", "error")
            return
        except Exception as exc:
            self._show_status(f"Unexpected error clearing insights: {exc}", "error")
            return

        if success:
            self._show_status(
                "Insights deleted. Shared uploads remain intact.",
                "success",
            )
            await self._load_and_show_projects()
        else:
            self._show_status("No insights were deleted.", "warning")
        
    async def _save_scan_to_database(self, scan_data: Dict[str, Any]) -> None:
        """Save the scan to the projects database."""
        if not self._session_state.session:
            return
        
        try:
            projects_service = self._get_projects_service()
        except ProjectsServiceError:
            # Silently fail - user still has local export
            return
        
        # Generate project name from target
        target = self._scan_state.target
        if target:
            project_name = target.name
            project_path = str(target)
        else:
            project_name = f"Scan_{datetime.now().strftime('%Y%m%d_%H%M%S')}"
            project_path = "Unknown"
        
        session = self._session_state.session
        if not session:
            return

        try:
            project_record = await asyncio.to_thread(
                projects_service.save_scan,
                session.user_id,
                project_name,
                project_path,
                scan_data,
            )
        except Exception as exc:
            # Log but don't fail - user still has local export
            self._debug_log(f"Failed to save scan to database: {exc}")
    async def _save_resume_to_database(self, resume_item: ResumeItem) -> None:
        """Persist generated resume items for signed-in users."""
        if not self._session_state.session:
            return
        try:
            resume_service = self._get_resume_storage_service()
        except ResumeStorageError:
            return

        metadata = self._collect_resume_metadata()
        target_path = self._scan_state.target
        try:
            await asyncio.to_thread(
                resume_service.save_resume_item,
                self._session_state.session.user_id,
                resume_item,
                metadata=metadata,
                target_path=target_path,
            )
            self._debug_log(f"Resume saved to database for project: {resume_item.project_name}")
        except ResumeStorageError as exc:
            self._debug_log(f"Resume storage unavailable: {exc}")
            if self._is_expired_token_error(exc):
                self._handle_session_expired()
        except Exception as exc:
            self._debug_log(f"Unexpected error saving resume item: {exc}")

    def _collect_resume_metadata(self) -> Dict[str, Any]:
        """Gather lightweight metadata about the resume source project."""
        languages = []
        for entry in self._scan_state.languages:
            if isinstance(entry, dict):
                name = entry.get("name") or entry.get("language")
                if name:
                    languages.append(str(name))
            elif entry:
                languages.append(str(entry))

        metadata: Dict[str, Any] = {}
        if languages:
            metadata["languages"] = languages

        metadata["code_file_count"] = self._scan_state.code_file_count
        metadata["git_repo_count"] = len(self._scan_state.git_repos)

        if self._scan_state.target:
            metadata["target_path"] = str(self._scan_state.target)

        if self._scan_state.skills_analysis_result:
            metadata["skills"] = [
                getattr(skill, "name", str(skill))
                for skill in self._scan_state.skills_analysis_result[:8]
            ]

        metrics = self._scan_state.contribution_metrics
        if metrics:
            metadata["total_commits"] = getattr(metrics, "total_commits", None)
            metadata["total_contributors"] = getattr(metrics, "total_contributors", None)
            metadata["project_type"] = getattr(metrics, "project_type", None)

        return {key: value for key, value in metadata.items() if value not in (None, [], {})}

    @staticmethod
    def _is_expired_token_error(exc: ResumeStorageError) -> bool:
        message = str(exc)
        return "JWT expired" in message or "PGRST303" in message

    def _handle_session_expired(self) -> None:
        """Notify the user that their Supabase session is no longer valid."""
        self._session_state.session = None
        self._update_session_status()
        self._show_status("Session expired — press Ctrl+L to sign in again.", "warning")

    # ----------------------------
    # main branch: project caching
    # ----------------------------

    async def _save_project_scan(
        self,
        project_name: str,
        scan_data: Dict[str, Any],
        project_record: Dict[str, Any],
        projects_service: ProjectsService,
        session: Session,
    ) -> None:
        """Save project scan results and cached file metadata."""
        return  # (This return was already present in your screenshot; keep it)

        project_id = project_record.get("id")
        if project_id:
            self._scan_state.project_id = project_id
        self._debug_log(f"Scan saved to database: {project_name}")

        if not project_id:
            return

        cached_records = self._build_cached_file_records(scan_data)
        if not cached_records:
            return

        try:
            await asyncio.to_thread(
                projects_service.upsert_cached_files,
                session.user_id,
                project_id,
                cached_records,
            )

            previous_paths = set(self._scan_state.cached_files.keys())
            current_paths = {
                entry["relative_path"]
                for entry in cached_records
                if entry.get("relative_path")
            }
            stale_paths = sorted(previous_paths - current_paths)

            if stale_paths:
                await asyncio.to_thread(
                    projects_service.delete_cached_files,
                    session.user_id,
                    project_id,
                    stale_paths,
                )

            self._scan_state.cached_files = {
                entry["relative_path"]: entry
                for entry in cached_records
                if entry.get("relative_path")
            }

        except ProjectsServiceError as exc:
            self._debug_log(f"Failed to update cached file metadata: {exc}")

    def _build_cached_file_records(self, scan_data: Dict[str, Any]) -> List[Dict[str, Any]]:
        files = scan_data.get("files") or []
        records: List[Dict[str, Any]] = []
        if not files:
            return records

        timestamp = datetime.now(timezone.utc).isoformat()

        for entry in files:
            path = entry.get("path")
            modified = entry.get("modified_at")
            if not path or not modified:
                continue

            media_info = entry.get("media_info")
            metadata: Dict[str, Any] = {}
            if media_info:
                metadata["media_info"] = media_info

            records.append(
                {
                    "relative_path": path,
                    "size_bytes": entry.get("size_bytes"),
                    "mime_type": entry.get("mime_type"),
                    "metadata": metadata,
                    "last_seen_modified_at": modified,
                    "last_scanned_at": timestamp,
                }
            )

        return records


def main() -> None:
    try:
        PortfolioTextualApp().run()
    except KeyboardInterrupt:
        # Ensure Ctrl+C exits cleanly without dumping a traceback to the terminal.
        print("\nScan interrupted by user. Exiting…")
        raise SystemExit(130) from None


if __name__ == "__main__":
    main()<|MERGE_RESOLUTION|>--- conflicted
+++ resolved
@@ -4073,39 +4073,13 @@
         lines: List[str] = []
         separator = "=" * 60
         
-        def _strip_media_section(text: str) -> str:
-            """Remove any media insights block from LLM text."""
-            if not text:
-                return text
-            lines_split = text.splitlines()
-            cleaned: list[str] = []
-            skipping = False
-            for line in lines_split:
-                header = line.strip().lower()
-                if (
-                    header.startswith("### media")
-                    or header.startswith("## media")
-                    or "media insights" in header
-                ):
-                    skipping = True
-                    continue
-                if skipping:
-                    # stop skipping on blank or next header
-                    if line.strip() == "" or line.strip().startswith("#"):
-                        skipping = False
-                        if line.strip().startswith("#"):
-                            cleaned.append(line)
-                    continue
-                cleaned.append(line)
-            return "\n".join(cleaned)
-
         # Portfolio Overview section (always shown if available)
         portfolio_overview = structured_result.get("portfolio_overview")
         if portfolio_overview:
             lines.append("[b]Portfolio Overview[/b]")
             lines.append("")
-            lines.append(_strip_media_section(portfolio_overview))
-
+            lines.append(portfolio_overview)
+        
         # Project sections (only if projects exist)
         projects = structured_result.get("projects") or []
         for idx, project in enumerate(projects, 1):
@@ -4129,7 +4103,7 @@
                 lines.append(f"[b]{project_name}[/b]")
             
             # Project overview
-            overview = _strip_media_section(project.get("overview", ""))
+            overview = project.get("overview", "")
             if overview:
                 lines.append("")
                 lines.append(overview)
@@ -4148,16 +4122,6 @@
                     lines.append(f"     {analysis}")
                     if file_idx < len(key_files):  # Add spacing between files
                         lines.append("")
-
-        media_assets = structured_result.get("media_assets")
-        if media_assets:
-            if lines:
-                lines.append("")
-                lines.append(separator)
-                lines.append("")
-            lines.append("[b]Media Assets[/b]")
-            lines.append("")
-            lines.append(media_assets)
         
         # Supporting Files section (only if not empty)
         supporting_files = structured_result.get("supporting_files")
@@ -4983,26 +4947,6 @@
         self._ai_state.task = asyncio.create_task(self._run_ai_analysis())
 
     async def _run_ai_analysis(self) -> None:
-<<<<<<< HEAD
-        """Run AI analysis without media; media stays in on-demand deep dive."""
-        progress_bar = self._scan_progress_bar
-        progress_label = self._scan_progress_label
-        detail_panel = self.query_one("#detail", Static)
-
-        def _set_progress(text: str) -> None:
-            try:
-                if progress_label:
-                    progress_label.update(text)
-            except Exception:
-                pass
-
-        try:
-            if not self._ai_state.client or not self._scan_state.parse_result:
-                self._show_status("A recent scan and verified API key are required.", "warning")
-                return
-
-            _set_progress("Running AI analysis…")
-=======
         detail_panel = self.query_one("#detail", Static)
         progress_bar = self._scan_progress_bar
         progress_label = self._scan_progress_label
@@ -5026,7 +4970,6 @@
             return
 
         try:
->>>>>>> 4ee1672c
             result = await asyncio.to_thread(
                 self._ai_service.execute_analysis,
                 self._ai_state.client,
@@ -5036,29 +4979,6 @@
                 archive_path=str(self._scan_state.archive) if self._scan_state.archive else None,
                 git_repos=self._scan_state.git_repos,
             )
-<<<<<<< HEAD
-            self._ai_state.last_analysis = result
-            structured_result = self._ai_service.format_analysis(result)
-            detail_panel.update(self._display_ai_sections(structured_result))
-            await self._show_ai_results(structured_result)
-            self._show_status("AI analysis complete.", "success")
-        except Exception as exc:
-            self._show_status(f"AI analysis failed: {exc}", "error")
-        finally:
-            if progress_bar:
-                try:
-                    progress_bar.display = False
-                    progress_bar.update(progress=0)
-                except Exception:
-                    pass
-            if progress_label:
-                try:
-                    progress_label.add_class("hidden")
-                    progress_label.update("")
-                except Exception:
-                    pass
-        
-=======
         except asyncio.CancelledError:
             self._show_status("AI analysis cancelled.", "info")
             detail_panel.update(self._render_ai_detail())
@@ -5113,7 +5033,6 @@
             _reset_progress_ui()
 
 
->>>>>>> 4ee1672c
     async def _run_auto_suggestion(self, selected_files: List[str], output_dir: str) -> None:
         """
         Run AI auto-suggestion workflow.
@@ -5300,7 +5219,7 @@
     async def _show_ai_results(self, structured_data: Dict[str, Any]) -> None:
         """Show AI analysis results in a full-screen modal with sections."""
         try:
-            screen = AIResultsScreen(structured_data, media_loader=self._load_media_insights)
+            screen = AIResultsScreen(structured_data)
             await self.push_screen(screen)
         except Exception as exc:
             self._debug_log(f"Failed to show AI results screen: {exc}")
@@ -5334,29 +5253,6 @@
         except Exception as exc:
             self._debug_log(f"Failed to load saved AI analysis: {exc}")
             self._show_status(f"Could not load AI analysis: {exc}", "error")
-
-    async def _load_media_insights(self) -> str:
-        """Compute media-only insights on demand for the AI results modal."""
-        if not self._ai_state.client or not self._scan_state.parse_result:
-            return "Media insights unavailable."
-        target_path = str(self._scan_state.target) if self._scan_state.target else None
-        archive_path = str(self._scan_state.archive) if self._scan_state.archive else None
-        try:
-            result = await asyncio.to_thread(
-                self._ai_service.collect_media_insights,
-                self._ai_state.client,
-                self._scan_state.parse_result,
-                target_path=target_path,
-                archive_path=archive_path,
-                max_items=12,
-            )
-            briefings = result.get("media_briefings") or []
-            if not briefings:
-                return "No media assets available."
-            return "\n".join(f"• {entry}" for entry in briefings)
-        except Exception as exc:
-            self._debug_log(f"Media insights failed: {exc}")
-            return f"Media insights failed: {exc}"
     
     async def on_ai_result_action(self, message: AIResultAction) -> None:
         """Handle AI result section selection."""
