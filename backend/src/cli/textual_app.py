from __future__ import annotations

import asyncio
import atexit
import json
import math
import threading
import traceback
import zipfile
from concurrent.futures import ThreadPoolExecutor
from concurrent.futures.thread import _worker, _threads_queues
from datetime import datetime, timezone
from pathlib import Path
import shutil
import sys
import tempfile
import time
from typing import Optional, Dict, Any, List, Sequence, Type
import os
import weakref

from textual.app import App, ComposeResult
from textual.binding import Binding
from textual.containers import Vertical
from textual.events import Mount
from textual.driver import Driver
from textual.widgets import Footer, Header, Label, ListItem, ListView, ProgressBar, Static

from .message_utils import dispatch_message

from .services.projects_service import ProjectsService, ProjectsServiceError 
from .services.preferences_service import PreferencesService
from .services.ai_service import (
    AIService,
    AIDependencyError,
    AIProviderError,
    InvalidAIKeyError,
)
from .services.scan_service import ScanService
from .services.session_service import SessionService
from .services.code_analysis_service import (
    CodeAnalysisError,
    CodeAnalysisService,
    CodeAnalysisUnavailableError,
)
from .services.skills_analysis_service import (
    SkillsAnalysisService,
    SkillsAnalysisError,
)
from .services.contribution_analysis_service import (
    ContributionAnalysisService,
    ContributionAnalysisError,
)
from .services.resume_generation_service import (
    ResumeGenerationError,
    ResumeGenerationService,
    ResumeItem,
)
from .services.resume_storage_service import (
    ResumeStorageError,
    ResumeStorageService,
)
from .state import (
    AIState,
    ConsentState,
    PreferencesState,
    ProjectsState,
    ResumesState,
    ScanState,
    SessionState,
)
from .screens import (
    AIKeyCancelled,
    AIKeyScreen,
    AIKeySubmitted,
    ConsentAction,
    ConsentScreen,
    LoginCancelled,
    LoginScreen,
    LoginSubmitted,
    NoticeScreen,
    PreferencesEvent,
    PreferencesScreen,
    RunScanRequested,
    ScanCancelled,
    ScanConfigScreen,
    ScanParametersChosen,
    ScanResultAction,
    ScanResultsScreen,
    ProjectSelected,       
    ProjectDeleted,         
    ProjectInsightsCleared,
    ProjectsScreen,       
    ProjectViewerScreen,
    ResumeDeleted,
    ResumeSelected,
    ResumesScreen,
    ResumeViewerScreen,
)
from ..cli.display import render_language_table
from ..scanner.errors import ParserError
from ..scanner.models import ScanPreferences, ParseResult, FileMetadata
from ..scanner.media import (
    AUDIO_EXTENSIONS,
    IMAGE_EXTENSIONS,
    VIDEO_EXTENSIONS,
    media_vision_capabilities_enabled,
)
from ..auth.consent_validator import ConsentValidator, ConsentError, ExternalServiceError, ConsentRecord
from ..auth.session import Session, SupabaseAuth, AuthError
from ..auth import consent as consent_storage
from ..local_analysis.git_repo import analyze_git_repo
from ..local_analysis.media_analyzer import MediaAnalyzer
from ..local_analysis.document_analyzer import DocumentAnalyzer, DocumentAnalysisResult

# Optional PDF analysis dependencies
try:
    from ..local_analysis.pdf_parser import create_parser, PDFParseResult
    from ..local_analysis.pdf_summarizer import create_summarizer, DocumentSummary
    PDF_AVAILABLE = True
except Exception:  # pragma: no cover - PDF extras missing
    PDF_AVAILABLE = False
    PDFParseResult = None  # type: ignore[assignment]
    DocumentSummary = None  # type: ignore[assignment]

MEDIA_EXTENSIONS = tuple(
    sorted(set(IMAGE_EXTENSIONS + AUDIO_EXTENSIONS + VIDEO_EXTENSIONS))
)


def _maybe_patch_threading_timer() -> None:
    """Log Timer creation stacks when TEXTUAL_CLI_DEBUG_TIMERS is set."""

    timer_log_target = os.environ.get("TEXTUAL_CLI_DEBUG_TIMERS")
    if not timer_log_target:
        return

    timer_log_path = Path(timer_log_target).expanduser()
    timer_log_path.parent.mkdir(parents=True, exist_ok=True)
    timer_log_path.write_text("", encoding="utf-8")

    original_init = threading.Timer.__init__

    def logging_init(self, interval, function, args=None, kwargs=None):  # type: ignore[override]
        original_init(self, interval, function, args, kwargs)
        stack = "".join(traceback.format_stack(limit=16))
        payload = (
            f"{datetime.now(timezone.utc).isoformat()} | Timer(name={self.name}, "
            f"daemon={self.daemon}, interval={interval})\n{stack}\n"
        )
        with timer_log_path.open("a", encoding="utf-8") as timer_log:
            timer_log.write(payload)

    threading.Timer.__init__ = logging_init  # type: ignore[assignment]


_maybe_patch_threading_timer()


class DaemonThreadPoolExecutor(ThreadPoolExecutor):
    """ThreadPoolExecutor variant that marks worker threads daemon."""

    def _adjust_thread_count(self) -> None:  # pragma: no cover - thread spawning
        if self._idle_semaphore.acquire(timeout=0):
            return

        def weakref_cb(_, q=self._work_queue):
            q.put(None)

        num_threads = len(self._threads)
        if num_threads < self._max_workers:
            thread_name = "%s_%d" % (self._thread_name_prefix or self, num_threads)
            t = threading.Thread(
                name=thread_name,
                target=_worker,
                args=(
                    weakref.ref(self, weakref_cb),
                    self._work_queue,
                    self._initializer,
                    self._initargs,
                ),
            )
            t.daemon = True
            t.start()
            self._threads.add(t)
            _threads_queues[t] = self._work_queue


class PortfolioTextualApp(App):
    """Minimal Textual app placeholder for future CLI dashboard."""

    CSS_PATH = Path(__file__).with_name("textual_app.tcss")
    CSS_AUTO_RELOAD = False
    MENU_ITEMS = [
        ("Account", "Sign in to Supabase or sign out of the current session."),
        ("Run Portfolio Scan", "Prepare an archive or directory and run the portfolio scan workflow."),
        ("View Saved Projects", "Browse and view previously saved project scans."), 
        ("View Saved Resumes", "Browse generated resume snippets saved in Supabase."),
        ("View Last Analysis", "Reopen the results from the most recent scan without rescanning."),
        ("Settings & User Preferences", "Manage scan profiles, file filters, and other preferences."),
        ("Consent Management", "Review and update required and external consent settings."),
        ("AI-Powered Analysis", "Trigger AI-based analysis for recent scan results (requires consent)."),
        ("Exit", "Quit the Textual interface."),
    ]
    BINDINGS = [
        Binding("q", "quit", "Quit", priority=True),
        Binding("ctrl+q", "quit", "", show=False),
        Binding("ctrl+l", "toggle_account", "Sign In/Out"),
    ]
    SCAN_PROGRESS_STEPS: Sequence[str] = (
        "Preparing archive…",
        "Parsing files from archive…",
        "Analyzing metadata and summaries…",
        "Detecting git repositories…",
    )

    def __init__(self, *args, **kwargs) -> None:
        super().__init__(*args, **kwargs)
        self._session_state = SessionState()
        self._projects_state = ProjectsState()
        self._resumes_state = ResumesState()
        self._consent_state = ConsentState()
        self._preferences_state = PreferencesState()
        self._scan_state = ScanState()
        self._ai_state = AIState()
        self._scan_service = ScanService()
        self._session_service = SessionService(reporter=self._report_filesystem_issue)
        self._preferences_service = PreferencesService(media_extensions=MEDIA_EXTENSIONS)
        self._ai_service = AIService()
        self._code_service = CodeAnalysisService()
        self._skills_service = SkillsAnalysisService()
        self._contribution_service = ContributionAnalysisService()
        self._resume_service = ResumeGenerationService()
        self._projects_service: Optional[ProjectsService] = None
<<<<<<< HEAD
        try:
            self._document_analyzer = DocumentAnalyzer()
            self._document_analysis_error: Optional[str] = None
        except Exception as exc:  # pragma: no cover - optional dependency issues
            self._document_analyzer = None
            self._document_analysis_error = str(exc)
        self._preferences_screen: Optional[PreferencesScreen] = None
        self._consent_screen: Optional[ConsentScreen] = None
=======
        self._resume_storage_service: Optional[ResumeStorageService] = None
        self._media_analyzer: Optional[MediaAnalyzer] = None

>>>>>>> 26abcf70
        self._scan_results_screen: Optional[ScanResultsScreen] = None
        self._init_resume_storage_service()
        self._init_media_analyzer()
        self._media_vision_ready = media_vision_capabilities_enabled()
        self._debug_log_path = Path.home() / ".textual_ai_debug.log"
        self._ai_output_path = Path.cwd() / "ai-analysis-latest.md"
        self._scan_progress_bar: Optional[ProgressBar] = None
        self._scan_progress_label: Optional[Static] = None
        self._debug_log("PortfolioTextualApp initialized")
        self._worker_pool: Optional[ThreadPoolExecutor] = None
        self._thread_debug_enabled = bool(os.getenv("TEXTUAL_CLI_DEBUG_THREADS"))
        atexit.register(self._shutdown_worker_pool)

    def compose(self) -> ComposeResult:
        yield Header()
        yield Static("", id="session-status", classes="session-status")
        menu_items = [ListItem(Label(label, classes="menu-item")) for label, _ in self.MENU_ITEMS]
        menu_list = ListView(*menu_items, id="menu")

        yield Vertical(
            Static("Navigation", classes="section-heading"),
            menu_list,
            Vertical(
                Static(
                    "Select an option from the menu to view details.",
                    id="detail",
                    classes="detail-block",
                ),
                ProgressBar(total=100, show_percentage=False, classes="scan-progress hidden", id="scan-progress"),
                Static("", classes="scan-progress-label hidden", id="scan-progress-label"),
                classes="detail-wrapper",
            ),
            id="main",
        )
        yield Static(
            "Select a menu option and press Enter to continue.",
            id="status",
            classes="status info",
        )
        yield Footer()

    async def on_mount(self, event: Mount) -> None:
        self._configure_worker_pool()
        await self._load_session()
        self._refresh_consent_state()
        self._load_preferences()
        self._update_session_status()
        try:
            self._scan_progress_bar = self.query_one("#scan-progress", ProgressBar)
            self._scan_progress_bar.display = False
        except Exception:
            self._scan_progress_bar = None
        try:
            self._scan_progress_label = self.query_one("#scan-progress-label", Static)
            self._scan_progress_label.add_class("hidden")
        except Exception:
            self._scan_progress_label = None
        menu = self.query_one("#menu", ListView)
        menu.focus()
        menu.index = 0
        self._update_detail(0)
        self._show_status("Select a menu option and press Enter to continue.", "info")

    def on_list_view_highlighted(self, event: ListView.Highlighted) -> None:
        if event.control.id == "menu":
            index = event.control.index or 0
            self._update_detail(index)

    def on_list_view_selected(self, event: ListView.Selected) -> None:
        if event.control.id == "menu":
            index = event.control.index or 0
            self._handle_selection(index)

    def exit(self, result: object | None = None, return_code: int = 0, message: object | None = None) -> None:  # pragma: no cover - Textual shutdown hook
        self._cleanup_async_tasks()
        self._shutdown_worker_pool()
        consent_storage.stop_authenticated_client_auto_refresh()
        self._log_active_threads("app.exit")
        super().exit(result, return_code=return_code, message=message)  # type: ignore[arg-type]

    async def action_quit(self) -> None:
        self.exit()

    def _update_detail(self, index: int) -> None:
        label, description = self.MENU_ITEMS[index]
        detail_panel = self.query_one("#detail", Static)
        if label == "Account":
            detail_panel.update(self._render_account_detail())
        elif label == "View Last Analysis":
            detail_panel.update(self._render_last_scan_detail())
        elif label == "View Saved Projects":  # ✨ NEW
            detail_panel.update(self._render_saved_projects_detail())
        elif label == "View Saved Resumes":
            detail_panel.update(self._render_saved_resumes_detail())
        elif label == "Settings & User Preferences":
            detail_panel.update(self._render_preferences_detail())
        elif label == "Consent Management":
            detail_panel.update(self._render_consent_detail())
        elif label == "AI-Powered Analysis":
            detail_panel.update(self._render_ai_detail())
        else:
            detail_panel.update(
                f"[b]{label}[/b]\n\n{description}\n\nPress Enter to continue or select another option."
            )

    def _handle_selection(self, index: int) -> None:
        label, _ = self.MENU_ITEMS[index]
        if label == "Exit":
            self.exit()
            return

        if label == "Account":
            if self._session_state.session:
                self._logout()
            else:
                self._show_login_dialog()
            return
        if label == "AI-Powered Analysis":
            self._handle_ai_analysis_selection()
            return

        if label == "Run Portfolio Scan":
            dispatch_message(self, RunScanRequested())
            return

        if label == "View Last Analysis":
            if not self._scan_state.parse_result:
                self._show_status("Run a portfolio scan to populate this view.", "warning")
                self._refresh_current_detail()
                return
            self._show_status("Opening the most recent scan results…", "info")
            self._show_scan_results_dialog()
            return

        if label == "Settings & User Preferences":
            if not self._session_state.session:
                self._show_status("Sign in to manage preferences.", "warning")
                self._update_detail(index)
                return
            self._load_preferences()
            self._update_detail(index)
            self._show_preferences_dialog()
            return

        if label == "Consent Management":
            if not self._session_state.session:
                self._show_status("Sign in to manage consent.", "warning")
                self._update_detail(index)
                return
            self._update_detail(index)
            self._show_consent_dialog()
            return

        if label == "AI-Powered Analysis":
            self._handle_ai_analysis_selection()
            return
        if label == "View Saved Projects":
            if not self._session_state.session:
                self._show_status("Sign in to view saved projects.", "warning")
                self._update_detail(index)
                return
            self._show_status("Loading saved projects…", "info")
            asyncio.create_task(self._load_and_show_projects())
            return
        if label == "View Saved Resumes":
            if not self._session_state.session:
                self._show_status("Sign in to view saved resumes.", "warning")
                self._update_detail(index)
                return
            self._show_status("Loading saved resumes…", "info")
            asyncio.create_task(self._load_and_show_resumes())
            return

        self._show_status(f"{label} is coming soon. Hang tight!", "info")

    def action_toggle_account(self) -> None:
        if self._session_state.session:
            self._logout()
        else:
            self._show_login_dialog()

    def _handle_ai_analysis_selection(self) -> None:
        detail_panel = self.query_one("#detail", Static)
        detail_panel.update(self._render_ai_detail())

        if not self._session_state.session:
            self._show_status("Sign in to use AI-powered analysis.", "warning")
            return

        if not self._consent_state.record:
            self._show_status("Grant required consent before running AI analysis.", "warning")
            return

        if not self._has_external_consent():
            self._show_status("Enable external services consent to use AI analysis.", "warning")
            return

        if not self._scan_state.parse_result:
            self._show_status("Run a scan before starting AI analysis.", "warning")
            return

        if self._ai_state.task and not self._ai_state.task.done():
            self._show_status("AI analysis already in progress…", "info")
            return

        if self._ai_state.client is None:
            self._ai_state.pending_analysis = True
            self._show_ai_key_dialog()
            return

        self._start_ai_analysis()

    def _show_status(self, message: str, tone: str, *, log_to_stderr: bool = True) -> None:
        if log_to_stderr:
            try:
                print(f"STATUS: {message} [{tone}]", file=sys.__stderr__)
            except Exception:
                pass
        status_panel = self.query_one("#status", Static)
        status_panel.update(message)
        for tone_name in ("info", "success", "warning", "error"):
            status_panel.remove_class(tone_name)
        status_panel.add_class(tone)
        return

    def _debug_log(self, message: str) -> None:
        try:
            timestamp = datetime.now().isoformat(timespec="seconds")
            with self._debug_log_path.open("a", encoding="utf-8") as fp:
                fp.write(f"{timestamp} | {message}\n")
        except Exception:
            pass

    def _report_filesystem_issue(self, message: str, tone: str = "error") -> None:
        """Show filesystem-related warnings when the UI is ready; otherwise log them."""
        if getattr(self, "is_mounted", False):
            try:
                self._show_status(message, tone)
                return
            except Exception as exc:  # pragma: no cover - status panel unavailable
                self.log(f"Unable to render status update: {exc}")
        self.log(message)

    def _surface_error(
        self,
        heading: str,
        detail: str,
        hint: Optional[str] = None,
        *,
        update_detail: bool = True,
    ) -> None:
        """Display an error banner plus an optional next-step hint."""
        if update_detail:
            detail_panel = self.query_one("#detail", Static)
            lines = [f"[b]{heading}[/b]", "", detail]
            if hint:
                lines.extend(["", f"[i]Next steps:[/i] {hint}"])
            detail_panel.update("\n".join(lines))

        status_message = f"{heading}: {detail}"
        if hint:
            status_message += f" — {hint}"
        self._show_status(status_message, "error")

    async def on_run_scan_requested(self, _: RunScanRequested) -> None:
        default_path = str(self._scan_state.target) if self._scan_state.target else ""
        relevant_only = bool(self._scan_state.relevant_only)
        self.push_screen(ScanConfigScreen(default_path=default_path, relevant_only=relevant_only))

    async def _run_scan(self, target: Path, relevant_only: bool) -> None:
        self._show_status("Scanning project – please wait…", "info")
        detail_panel = self.query_one("#detail", Static)
        progress_bar = self._scan_progress_bar
        if progress_bar:
            progress_bar.display = True
            progress_bar.update(progress=0)
        progress_label = self._scan_progress_label
        if progress_label:
            progress_label.remove_class("hidden")
            progress_label.update("Preparing scan…")
        detail_panel.update(self._render_scan_progress([], None))
        preferences = self._current_scan_preferences()
        self._reset_scan_state()
        progress_entries: list[dict[str, float | None]] = []
        file_progress_state: dict[str, float | int | None] = {
            "processed": 0,
            "total": 0,
            "start_offset": None,
        }
        progress_lock = threading.Lock()
        progress_start = time.perf_counter()
        progress_stop = asyncio.Event()
        file_batch_threshold = 100
        file_batch_interval = 0.25
        file_last_reported = 0
        file_last_emit = -file_batch_interval
        self._show_status("Scanning project – press Ctrl+C to cancel.", "info")

        cached_files: Dict[str, Dict[str, Any]] | None = None
        session = self._session_state.session
        project_name_hint = target.name if target else None
        if session and project_name_hint:
            try:
                projects_service = self._get_projects_service()
            except ProjectsServiceError as exc:
                self._debug_log(f"Projects service unavailable for caching: {exc}")
            else:
                try:
                    existing = await asyncio.to_thread(
                        projects_service.get_project_by_name,
                        session.user_id,
                        project_name_hint,
                    )
                except ProjectsServiceError as exc:
                    self._debug_log(f"Unable to lookup existing project metadata: {exc}")
                else:
                    if existing and existing.get("id"):
                        project_id = existing["id"]
                        self._scan_state.project_id = project_id
                        try:
                            cached_files = await asyncio.to_thread(
                                projects_service.get_cached_files,
                                session.user_id,
                                project_id,
                            )
                        except ProjectsServiceError as exc:
                            cached_files = {}
                            self._debug_log(f"Unable to load cached metadata: {exc}")
        self._scan_state.cached_files = cached_files or {}

        def _progress_snapshot(
            elapsed: float,
        ) -> tuple[list[tuple[str, float]], tuple[str, float] | None, dict[str, float | int]]:
            with progress_lock:
                entries = [dict(entry) for entry in progress_entries]
                file_state = dict(file_progress_state)
            completed: list[tuple[str, float]] = []
            current: tuple[str, float] | None = None
            for entry in entries:
                step = str(entry.get("step", ""))
                duration = entry.get("duration")
                if duration is not None:
                    completed.append((step, float(duration)))
                else:
                    start = float(entry.get("start") or 0.0)
                    current = (step, max(0.0, elapsed - start))
            file_processed = int(file_state.get("processed") or 0)
            file_total = int(file_state.get("total") or 0)
            start_offset = file_state.get("start_offset")
            file_elapsed = 0.0
            if isinstance(start_offset, (int, float)):
                file_elapsed = max(0.0, elapsed - float(start_offset))
            file_snapshot: dict[str, float | int] = {
                "processed": file_processed,
                "total": file_total,
                "elapsed": file_elapsed,
            }
            return completed, current, file_snapshot

        async def _progress_heartbeat() -> None:
            try:
                while not progress_stop.is_set():
                    completed, current, file_state = _progress_snapshot(time.perf_counter() - progress_start)
                    ratio = self._progress_ratio(completed, current, file_state)
                    try:
                        detail_panel.update(self._render_scan_progress(completed, current))
                        if progress_bar:
                            progress_bar.update(progress=ratio * 100)
                        if progress_label:
                            progress_label.update(self._render_progress_label(current, file_state))
                    except Exception:
                        pass
                    await asyncio.sleep(0.5)
            finally:
                completed, current, file_state = _progress_snapshot(time.perf_counter() - progress_start)
                ratio = self._progress_ratio(completed, current, file_state)
                try:
                    detail_panel.update(self._render_scan_progress(completed, current))
                    if progress_bar:
                        progress_bar.update(progress=ratio * 100)
                    if progress_label:
                        progress_label.update(self._render_progress_label(current, file_state))
                except Exception:
                    pass

        heartbeat_task = asyncio.create_task(_progress_heartbeat())

        def _progress_update(event: str | Dict[str, object]) -> None:
            nonlocal file_last_reported, file_last_emit
            elapsed = time.perf_counter() - progress_start
            with progress_lock:
                if isinstance(event, dict):
                    if event.get("type") == "files":
                        processed = int(event.get("processed") or 0)
                        total = int(event.get("total") or 0)
                        should_emit = False
                        if total > 0 and processed >= total:
                            should_emit = True
                        elif processed - file_last_reported >= file_batch_threshold:
                            should_emit = True
                        elif (elapsed - file_last_emit) >= file_batch_interval:
                            should_emit = True
                        if not should_emit:
                            return
                        file_last_reported = processed
                        file_last_emit = elapsed
                        file_progress_state["processed"] = processed
                        file_progress_state["total"] = total
                        if file_progress_state.get("start_offset") is None:
                            file_progress_state["start_offset"] = elapsed
                    return
                step = str(event)
                if not step:
                    return
                if progress_entries and progress_entries[-1].get("end") is None:
                    prev = progress_entries[-1]
                    prev_start = float(prev.get("start") or 0.0)
                    prev["end"] = elapsed
                    prev["duration"] = max(0.0, elapsed - prev_start)
                progress_entries.append({"step": step, "start": elapsed, "end": None, "duration": None})

        def _finalize_progress() -> None:
            with progress_lock:
                if progress_entries and progress_entries[-1].get("end") is None:
                    final_elapsed = time.perf_counter() - progress_start
                    last_entry = progress_entries[-1]
                    last_start = float(last_entry.get("start") or 0.0)
                    last_entry["end"] = final_elapsed
                    last_entry["duration"] = max(0.0, final_elapsed - last_start)

        try:
            run_result = await asyncio.to_thread(
                self._scan_service.run_scan,
                target,
                relevant_only,
                preferences,
                _progress_update,
                cached_files=cached_files,
            )
        except ParserError as exc:
            self._surface_error(
                "Run Portfolio Scan",
                f"Parser error: {exc}",
                "Adjust scan preferences (extensions, file-size limits) or retry with 'Relevant files only'.",
            )
            return
        except PermissionError as exc:
            self._surface_error(
                "Run Portfolio Scan",
                f"Permission denied while reading files: {exc}",
                "Verify filesystem permissions or run the scan from a writable location.",
            )
            return
        except OSError as exc:
            self._surface_error(
                "Run Portfolio Scan",
                f"Filesystem error: {exc}",
                "Ensure the target directory is accessible and retry.",
            )
            return
        except Exception as exc:  # pragma: no cover - defensive fallback
            self._surface_error(
                "Run Portfolio Scan",
                f"Unexpected error ({exc.__class__.__name__}): {exc}",
                "Re-run the scan with a smaller directory or inspect application logs for more detail.",
            )
            return
        finally:
            _finalize_progress()
            progress_stop.set()
            await heartbeat_task
            if progress_bar:
                progress_bar.update(progress=0)
                progress_bar.display = False
            if progress_label:
                progress_label.add_class("hidden")
                progress_label.update("")

        self._scan_state.target = target
        self._scan_state.archive = run_result.archive_path
        self._scan_state.parse_result = run_result.parse_result
        self._scan_state.relevant_only = relevant_only
        self._scan_state.scan_timings = run_result.timings
        self._scan_state.languages = run_result.languages
        self._scan_state.git_repos = run_result.git_repos
        self._scan_state.git_analysis = []
        self._scan_state.has_media_files = run_result.has_media_files
        self._scan_state.media_analysis = None
        self._scan_state.pdf_candidates = run_result.pdf_candidates
        self._scan_state.pdf_results = []
        self._scan_state.pdf_summaries = []
        self._scan_state.document_candidates = run_result.document_candidates
        self._scan_state.document_results = []
        self._scan_state.code_file_count = len(self._code_service.code_file_candidates(run_result.parse_result))
        self._scan_state.code_analysis_result = None
        self._scan_state.code_analysis_error = None
        self._scan_state.skills_analysis_result = None
        self._scan_state.skills_analysis_error = None
        self._scan_state.contribution_metrics = None
        self._scan_state.contribution_analysis_error = None
        self._scan_state.resume_item_path = None
        self._scan_state.resume_item_content = None
        
        # Detect projects within scanned directory
        try:
            from ..analyzer.project_detector import ProjectDetector
            detector = ProjectDetector()
            projects = detector.detect_projects(target)
            self._scan_state.detected_projects = projects
            self._scan_state.is_monorepo = detector.is_monorepo(projects)
            self._debug_log(f"Detected {len(projects)} project(s), monorepo: {self._scan_state.is_monorepo}")
        except Exception as e:
            self._debug_log(f"Project detection failed: {e}")
            self._scan_state.detected_projects = []
            self._scan_state.is_monorepo = False
        
        # Auto-extract skills in background if code files are present
        if self._scan_state.code_file_count > 0:
            try:
                skills = await asyncio.to_thread(self._perform_skills_analysis)
                self._scan_state.skills_analysis_result = skills
            except Exception:
                # Silent failure - user can manually trigger if needed
                pass
        
        # Auto-extract contribution metrics if code files or git repos are present
        if self._scan_state.code_file_count > 0 or self._scan_state.git_repos:
            try:
                contribution_metrics = await asyncio.to_thread(self._perform_contribution_analysis)
                self._scan_state.contribution_metrics = contribution_metrics
            except Exception:
                # Silent failure - user can manually trigger if needed
                pass
        
        self._show_status("Scan completed successfully.", "success")
        overview_text = self._format_scan_overview_with_projects()
        detail_panel.update(overview_text)
        self._show_scan_results_dialog()

    def _format_scan_overview_with_projects(self) -> str:
        """Format scan overview with project detection information."""
        parts = []
        
        # Project detection summary
        if self._scan_state.detected_projects:
            num_projects = len(self._scan_state.detected_projects)
            parts.append("[bold cyan]📦 Project Detection[/bold cyan]")
            
            if num_projects == 1:
                proj = self._scan_state.detected_projects[0]
                parts.append(f"  Single project detected: [bold]{proj.name}[/bold]")
                parts.append(f"  Type: [yellow]{proj.project_type}[/yellow]")
                if proj.root_indicators:
                    parts.append(f"  Markers: {', '.join(proj.root_indicators[:5])}")
            else:
                parts.append(f"  [bold green]{num_projects} projects detected[/bold green]")
                if self._scan_state.is_monorepo:
                    parts.append(f"  [yellow]⚡ Monorepo structure identified[/yellow]")
                parts.append("")
                parts.append("  [bold]Projects:[/bold]")
                for i, proj in enumerate(self._scan_state.detected_projects, 1):
                    parts.append(f"    {i}. [bold]{proj.name}[/bold] ({proj.project_type})")
                    if proj.root_indicators:
                        indicators = ', '.join(proj.root_indicators[:3])
                        if len(proj.root_indicators) > 3:
                            indicators += f" +{len(proj.root_indicators) - 3} more"
                        parts.append(f"       └─ {indicators}")
            parts.append("")
        
        # Regular scan overview
        parts.append(self._scan_service.format_scan_overview(self._scan_state))
        
        # Skills summary if available
        if self._scan_state.skills_analysis_result:
            parts.append("")
            parts.append("[bold cyan]🎯 Skills Detected[/bold cyan]")
            skills = self._scan_state.skills_analysis_result
            if skills:
                skill_names = [s.name if hasattr(s, 'name') else str(s) for s in skills[:10]]
                parts.append(f"  {', '.join(skill_names)}")
                if len(skills) > 10:
                    parts.append(f"  ...and {len(skills) - 10} more")
        
        return "\n".join(parts)
    
    def _show_scan_results_dialog(self) -> None:
        if not self._scan_state.parse_result:
            return
        actions: List[tuple[str, str]] = [
            ("summary", "Show overview"),
            ("files", "View file list"),
            ("languages", "Language breakdown"),
        ]
        if self._scan_state.code_file_count:
            actions.append(("code", "Code analysis"))
            actions.append(("skills", "Skills analysis"))
        if self._scan_state.git_repos:
            actions.append(("git", "Run Git analysis"))
        # Contribution metrics available for all projects (Git or file-based)
        if self._scan_state.code_file_count > 0 or self._scan_state.git_repos:
            actions.append(("contributions", "Contribution metrics"))
        actions.append(("resume", "Generate resume item"))
        actions.append(("export", "Export JSON report"))

        if self._scan_state.pdf_candidates:
          label = (
            "View PDF summaries"
            if self._scan_state.pdf_summaries
            else "Analyze PDF files"
           )
          actions.append(("pdf", label))

        if self._scan_state.document_candidates:
            actions.append(("documents", "Document analysis"))

    

        if self._scan_state.has_media_files:
            actions.append(("media", "Media analysis"))
        actions.append(("close", "Close"))
        self._close_scan_results_screen()
        overview = self._format_scan_overview_with_projects()
        screen = ScanResultsScreen(overview, actions)
        self._scan_results_screen = screen
        self.push_screen(screen)
        try:
            # Show project count in status message
            num_projects = len(self._scan_state.detected_projects)
            if num_projects > 1:
                msg = f"📦 {num_projects} projects detected. Select an action to explore."
            elif num_projects == 1:
                proj = self._scan_state.detected_projects[0]
                msg = f"📦 {proj.project_type.title()} project. Select an action to explore."
            else:
                msg = "Select an action to explore scan results."
            screen.set_message(msg, tone="info")
            screen.display_output(overview, context="Overview")
        except Exception:
            pass

    async def on_scan_result_action(self, message: ScanResultAction) -> None:
        screen = self._scan_results_screen
        if screen is None:
            return

        action = message.action
        if action == "close":
            self._close_scan_results_screen()
            return

        if action == "summary":
            screen.display_output(self._format_scan_overview_with_projects(), context="Overview")
            screen.set_message("Overview refreshed.", tone="success")
            return

        if self._scan_state.parse_result is None:
            screen.set_message("No scan data available.", tone="error")
            return

        if action == "files":
            screen.set_message("Rendering file list…", tone="info")
            try:
                rows = self._scan_service.build_file_listing_rows(
                    self._scan_state.parse_result,
                    self._scan_state.relevant_only,
                )
            except Exception as exc:  # pragma: no cover - rendering safeguard
                screen.set_message(f"Failed to render file list: {exc}", tone="error")
                return
            screen.display_file_list(rows, context="Files")
            screen.set_message("File list ready.", tone="success")
            return

        if action == "languages":
            screen.set_message("Preparing language breakdown…", tone="info")
            table = render_language_table(self._scan_state.languages)
            if not table:
                screen.display_output("No language data available.", context="Language breakdown")
                screen.set_message("Language statistics unavailable for this scan.", tone="warning")
                return
            screen.display_output(table, context="Language breakdown")
            screen.set_message("Language breakdown ready.", tone="success")
            return

        if action == "code":
            await self._handle_code_analysis_action(screen)
            return

        if action == "skills":
            await self._handle_skills_analysis_action(screen)
            return
        
        if action == "contributions":
            await self._handle_contribution_analysis_action(screen)
            return

        if action == "resume":
            await self._handle_resume_generation_action(screen)
            return

        if action == "export":
            if self._scan_state.archive is None:
                screen.set_message("Scan archive missing; rerun the scan before exporting.", tone="error")
                return
            screen.set_message("Exporting scan report…", tone="info")
            try:
                destination = await asyncio.to_thread(self._export_scan_report)
                
                # Save to database
                if self._session_state.session:
                    self._debug_log("Building payload for database save...")
                    payload = self._build_export_payload(
                        self._scan_state.parse_result,
                        self._scan_state.languages,
                        self._scan_state.archive,
                    )
                    self._debug_log(f"Payload built, calling _save_scan_to_database...")
                    await self._save_scan_to_database(payload)
                    self._debug_log("Database save completed")
                else:
                    self._debug_log("No session, skipping database save")
                
                
                
                
            except Exception as exc:  # pragma: no cover - filesystem safeguard
                screen.set_message(f"Failed to export scan: {exc}", tone="error")
                return
            screen.display_output(f"Exported scan report to {destination}", context="Export")
            screen.set_message(f"Report saved to {destination}", tone="success")
            return

        if action == "pdf":
            if not self._scan_state.pdf_candidates:
                screen.display_output("No PDF files were detected in the last scan.", context="PDF analysis")
                screen.set_message("No PDF files available for analysis.", tone="warning")
                return
            if not PDF_AVAILABLE:
                screen.display_output(
                    "PDF analysis requires the optional 'pypdf' dependency.\n"
                    "Install it with `pip install pypdf` and rerun the scan.",
                    context="PDF analysis",
                )
                screen.set_message("PDF analysis dependencies missing.", tone="error")
                return
            if not self._scan_state.pdf_summaries:
                screen.set_message("Analyzing PDF files…", tone="info")
                try:
                    await asyncio.to_thread(self._analyze_pdfs_sync)
                except Exception as exc:  # pragma: no cover - parsing safeguard
                    screen.set_message(f"Failed to analyze PDFs: {exc}", tone="error")
                    return
            if not self._scan_state.pdf_summaries:
                screen.display_output("Unable to generate PDF summaries.", context="PDF analysis")
                screen.set_message("PDF analysis did not produce any summaries.", tone="warning")
                return
            screen.display_output(self._format_pdf_summaries(), context="PDF analysis")
            screen.set_message("PDF summaries ready.", tone="success")
            return

        if action == "documents":
            if not self._scan_state.document_candidates:
                screen.display_output("No document files were detected in the last scan.", context="Document analysis")
                screen.set_message("No supported document files available for analysis.", tone="warning")
                return
            if not self._document_analyzer:
                message = self._document_analysis_error or "Document analyzer is unavailable."
                screen.display_output(message, context="Document analysis")
                screen.set_message("Document analyzer unavailable.", tone="error")
                return
            if not self._scan_state.document_results:
                screen.set_message("Analyzing documents…", tone="info")
                try:
                    await asyncio.to_thread(self._analyze_documents_sync)
                except Exception as exc:
                    screen.set_message(f"Failed to analyze documents: {exc}", tone="error")
                    return
            if not self._scan_state.document_results:
                screen.display_output("Unable to analyze document files.", context="Document analysis")
                screen.set_message("Document analysis did not produce any results.", tone="warning")
                return
            screen.display_output(self._format_document_analysis(), context="Document analysis")
            screen.set_message("Document analysis ready.", tone="success")
            return

        if action == "git":
            if not self._scan_state.git_repos:
                screen.display_output("No git repositories detected in the last scan.", context="Git analysis")
                screen.set_message("Run another scan with git repositories present.", tone="warning")
                return
            screen.set_message("Collecting git statistics…", tone="info")
            try:
                analyses = await asyncio.to_thread(self._collect_git_analysis)
            except Exception as exc:  # pragma: no cover - git safeguard
                screen.set_message(f"Failed to collect git stats: {exc}", tone="error")
                return
            screen.display_output(self._format_git_analysis(analyses), context="Git analysis")
            screen.set_message("Git analysis complete.", tone="success")
            return

        if action == "media":
            if not self._scan_state.has_media_files:
                screen.display_output("No media files were detected in the last scan.", context="Media analysis")
                screen.set_message("Run another scan with media assets to view insights.", tone="warning")
                return
            screen.set_message("Summarizing media metadata…", tone="info")
            try:
                analysis = await asyncio.to_thread(self._collect_media_analysis)
            except Exception as exc:  # pragma: no cover - media safeguard
                screen.set_message(f"Failed to summarize media metadata: {exc}", tone="error")
                return
            screen.display_output(self._format_media_analysis(analysis), context="Media analysis")
            screen.set_message("Media insights ready.", tone="success")
            return

        screen.set_message("Unsupported action.", tone="error")

    def _collect_git_analysis(self) -> List[dict]:
        if self._scan_state.git_analysis:
            return self._scan_state.git_analysis
        analyses: List[dict] = []
        for repo in self._scan_state.git_repos:
            try:
                analyses.append(analyze_git_repo(str(repo)))
            except Exception as exc:
                analyses.append({"path": str(repo), "error": str(exc)})
        self._scan_state.git_analysis = analyses
        return analyses

    def _format_git_analysis(self, analyses: List[dict]) -> str:
        if not analyses:
            return "No git repositories analyzed."
        lines: List[str] = []
        for entry in analyses:
            path = entry.get("path", "unknown")
            lines.append(f"Repository: {path}")
            error = entry.get("error")
            if error:
                lines.append(f"  Error: {error}")
                lines.append("")
                continue

            commits = entry.get("commit_count", 0)
            lines.append(f"  Commits: {commits}")

            date_range = entry.get("date_range") or {}
            if isinstance(date_range, dict) and (date_range.get("start") or date_range.get("end")):
                start = date_range.get("start") or "unknown"
                end = date_range.get("end") or "unknown"
                lines.append(f"  Date range: {start} -> {end}")

            contributors = entry.get("contributors") or []
            if contributors:
                lines.append("  Top contributors:")
                for contributor in contributors[:5]:
                    name = contributor.get("name") or "unknown"
                    commits_count = contributor.get("commits", 0)
                    percent = contributor.get("percent", 0)
                    lines.append(f"    - {name}: {commits_count} commits ({percent}%)")
                if len(contributors) > 5:
                    lines.append(f"    - ... {len(contributors) - 5} more contributors")

            branches = entry.get("branches") or []
            if branches:
                lines.append(f"  Branches: {', '.join(branches[:5])}")
                if len(branches) > 5:
                    lines.append(f"  ... {len(branches) - 5} more branches")

            timeline = entry.get("timeline") or []
            if timeline:
                preview = ", ".join(
                    f"{item.get('month', 'unknown')}: {item.get('commits', 0)}"
                    for item in timeline[:6]
                )
                lines.append(f"  Timeline: {preview}")
                if len(timeline) > 6:
                    lines.append(f"  ... {len(timeline) - 6} additional months")

            lines.append("")

        return "\n".join(lines).strip()

    def _collect_media_analysis(self) -> dict:
        if self._scan_state.media_analysis is not None:
            return self._scan_state.media_analysis
        if not self._scan_state.parse_result:
            return {}
        if not self._media_analyzer:
            return {}
        analysis = self._media_analyzer.analyze(self._scan_state.parse_result.files)
        self._scan_state.media_analysis = analysis
        return analysis

    def _format_media_analysis(self, analysis: dict | None) -> str:
        if not analysis:
            return "Media analysis unavailable."

        summary = analysis.get("summary") or {}
        metrics = analysis.get("metrics") or {}
        insights = analysis.get("insights") or []
        issues = analysis.get("issues") or []

        lines: List[str] = []
        if not self._media_vision_ready:
            lines.append(
                "[#facc15]Advanced classifiers unavailable. "
                "Install torch/torchvision/torchaudio + librosa/soundfile to enable content labels and transcripts.[/#facc15]"
            )
            lines.append("")
        lines.append(
            "Summary:"
            f"\n  • Total media files: {summary.get('total_media_files', 0)}"
            f"\n  • Images: {summary.get('image_files', 0)}"
            f"\n  • Audio: {summary.get('audio_files', 0)}"
            f"\n  • Video: {summary.get('video_files', 0)}"
        )

        image_metrics = metrics.get("images") or {}
        if image_metrics.get("count"):
            lines.append("")
            lines.append("[i]Image metrics[/i]")
            avg_w = image_metrics.get("average_width")
            avg_h = image_metrics.get("average_height")
            if avg_w and avg_h:
                lines.append(f"  • Average resolution: {avg_w:.0f}×{avg_h:.0f}")
            max_res = image_metrics.get("max_resolution")
            if isinstance(max_res, dict):
                dims = max_res.get("dimensions") or (0, 0)
                lines.append(
                    f"  • Largest asset: {dims[0]}×{dims[1]} ({max_res.get('path', 'unknown')})"
                )
            min_res = image_metrics.get("min_resolution")
            if isinstance(min_res, dict):
                dims = min_res.get("dimensions") or (0, 0)
                lines.append(
                    f"  • Smallest asset: {dims[0]}×{dims[1]} ({min_res.get('path', 'unknown')})"
                )
            aspect = image_metrics.get("common_aspect_ratios") or {}
            if aspect:
                preview = ", ".join(f"{ratio} ({count})" for ratio, count in list(aspect.items())[:3])
                lines.append(f"  • Common aspect ratios: {preview}")
            top_labels = image_metrics.get("top_labels") or []
            if top_labels:
                label_summary = ", ".join(
                    f"{entry.get('label')} ({entry.get('share', 0) * 100:.0f}%)"
                    for entry in top_labels[:3]
                    if entry.get("label")
                )
                if label_summary:
                    lines.append(f"  • Content highlights: {label_summary}")
            sample_summaries = image_metrics.get("content_summaries") or []
            if sample_summaries:
                lines.append("  • Sample descriptions:")
                for entry in sample_summaries[:3]:
                    summary = entry.get("summary")
                    path = entry.get("path", "unknown")
                    if summary:
                        lines.append(f"    - {summary} ({path})")

        def _format_timed_metrics(label: str, payload: dict[str, Any]) -> None:
            if not payload.get("count"):
                return
            lines.append("")
            lines.append(f"[i]{label} metrics[/i]")
            total = payload.get("total_duration_seconds", 0.0)
            avg = payload.get("average_duration_seconds", 0.0)
            lines.append(f"  • Total duration: {total:.1f}s (avg {avg:.1f}s)")
            longest = payload.get("longest_clip")
            if isinstance(longest, dict):
                lines.append(
                    f"  • Longest clip: {longest.get('path', 'unknown')} "
                    f"({longest.get('duration_seconds', 0):.1f}s)"
                )
            shortest = payload.get("shortest_clip")
            if isinstance(shortest, dict):
                lines.append(
                    f"  • Shortest clip: {shortest.get('path', 'unknown')} "
                    f"({shortest.get('duration_seconds', 0):.1f}s)"
                )
            bitrate_stats = payload.get("bitrate_stats")
            if bitrate_stats:
                lines.append(
                    "  • Bitrate: "
                    f"{bitrate_stats.get('average', 0)} kbps avg "
                    f"(min {bitrate_stats.get('min', 0)}, max {bitrate_stats.get('max', 0)})"
                )
            sample_stats = payload.get("sample_rate_stats")
            if sample_stats:
                lines.append(
                    "  • Sample rate: "
                    f"{sample_stats.get('average', 0)} Hz avg "
                    f"(min {sample_stats.get('min', 0)}, max {sample_stats.get('max', 0)})"
                )
            channels = payload.get("channel_distribution") or {}
            if channels:
                channel_summary = ", ".join(f"{ch}ch × {count}" for ch, count in channels.items())
                lines.append(f"  • Channel layout: {channel_summary}")
            top_labels = payload.get("top_labels") or []
            if top_labels:
                label_summary = ", ".join(
                    f"{entry.get('label')} ({entry.get('share', 0) * 100:.0f}%)"
                    for entry in top_labels[:3]
                    if entry.get("label")
                )
                if label_summary:
                    lines.append(f"  • Content highlights: {label_summary}")
            sample_summaries = payload.get("content_summaries") or []
            if sample_summaries:
                lines.append("  • Sample descriptions:")
                for entry in sample_summaries[:3]:
                    summary = entry.get("summary")
                    path = entry.get("path", "unknown")
                    if summary:
                        lines.append(f"    - {summary} ({path})")
            transcripts = payload.get("transcript_excerpts") or []
            if transcripts:
                lines.append("  • Transcript excerpts:")
                for entry in transcripts[:2]:
                    excerpt = entry.get("excerpt")
                    path = entry.get("path", "unknown")
                    if excerpt:
                        lines.append(f"    - {excerpt} [{path}]")
            if label == "Audio":
                tempo = payload.get("tempo_stats")
                if tempo:
                    lines.append(
                        "  • Tempo: "
                        f"avg {tempo.get('average', 0):.0f} BPM "
                        f"(range {tempo.get('min', 0):.0f}-{tempo.get('max', 0):.0f})"
                    )
                top_genres = payload.get("top_genres") or []
                if top_genres:
                    genre_summary = ", ".join(
                        f"{entry.get('genre')} ({entry.get('share', 0) * 100:.0f}%)"
                        for entry in top_genres[:3]
                        if entry.get("genre")
                    )
                    if genre_summary:
                        lines.append(f"  • Genre mix: {genre_summary}")

        _format_timed_metrics("Audio", metrics.get("audio") or {})
        _format_timed_metrics("Video", metrics.get("video") or {})

        if insights:
            lines.append("")
            lines.append("Insights:")
            for item in insights:
                lines.append(f"  • {item}")

        if issues:
            lines.append("")
            lines.append("Potential issues:")
            for item in issues:
                lines.append(f"  • {item}")

        return "\n".join(lines)

    async def _handle_code_analysis_action(self, screen: ScanResultsScreen) -> None:
        if self._scan_state.code_file_count <= 0:
            screen.display_output(
                "No supported code files were detected in the last scan.", context="Code analysis"
            )
            screen.set_message("Run another scan with source files present.", tone="warning")
            return
        if not self._scan_state.target:
            screen.display_output("Scan target unavailable. Rerun the scan to analyze code.", context="Code analysis")
            screen.set_message("No scan target available.", tone="warning")
            return

        if self._scan_state.code_analysis_result is None:
            screen.set_message("Analyzing codebase…", tone="info")
            try:
                result = await asyncio.to_thread(self._perform_code_analysis)
            except CodeAnalysisUnavailableError as exc:
                guidance = (
                    "Code analysis requires the optional tree-sitter parsers.\n"
                    "Install the language bindings listed in the README and rerun the scan."
                )
                screen.display_output(guidance, context="Code analysis")
                screen.set_message(str(exc), tone="error")
                self._scan_state.code_analysis_error = str(exc)
                return
            except CodeAnalysisError as exc:
                screen.display_output(f"Unable to analyze code: {exc}", context="Code analysis")
                screen.set_message("Code analysis failed.", tone="error")
                self._scan_state.code_analysis_error = str(exc)
                return
            self._scan_state.code_analysis_result = result
            self._scan_state.code_analysis_error = None

        summary_text = self._code_service.format_summary(self._scan_state.code_analysis_result)
        screen.display_output(summary_text, context="Code analysis")
        screen.set_message("Code analysis ready.", tone="success")

    def _perform_code_analysis(self):
        target = self._scan_state.target
        if target is None:
            raise CodeAnalysisError("No scan target available.")
        preferences = None
        try:
            preferences = self._current_scan_preferences()
        except Exception:
            preferences = None
        return self._code_service.run_analysis(target, preferences)

    async def _handle_skills_analysis_action(self, screen: ScanResultsScreen) -> None:
        """Handle skills analysis action from the scan results screen."""
        if self._scan_state.code_file_count <= 0:
            screen.display_output(
                "No supported code files were detected in the last scan.", context="Skills analysis"
            )
            screen.set_message("Run another scan with source files present.", tone="warning")
            return
        if not self._scan_state.target:
            screen.display_output("Scan target unavailable. Rerun the scan to analyze skills.", context="Skills analysis")
            screen.set_message("No scan target available.", tone="warning")
            return

        if self._scan_state.skills_analysis_result is None:
            screen.set_message("Extracting skills from codebase…", tone="info")
            try:
                skills = await asyncio.to_thread(self._perform_skills_analysis)
            except SkillsAnalysisError as exc:
                screen.display_output(f"Unable to extract skills: {exc}", context="Skills analysis")
                screen.set_message("Skills analysis failed.", tone="error")
                self._scan_state.skills_analysis_error = str(exc)
                return
            self._scan_state.skills_analysis_result = skills
            self._scan_state.skills_analysis_error = None

        # Display paragraph summary, then concise summary, then detailed breakdown, then chronological timeline
        paragraph_summary = self._skills_service.format_skills_paragraph(self._scan_state.skills_analysis_result)
        skills_summary = self._skills_service.format_skills_summary(self._scan_state.skills_analysis_result)
        detailed_summary = self._skills_service.format_summary(self._scan_state.skills_analysis_result)
        chronological_summary = self._skills_service.format_chronological_overview()
        
        full_output = (
            "[b]Summary[/b]\n" + 
            paragraph_summary + 
            "\n\n" + "=" * 60 + "\n\n" + 
            skills_summary + 
            "\n\n" + "=" * 60 + "\n\n" + 
            detailed_summary +
            "\n\n" + "=" * 60 + "\n\n" +
            chronological_summary
        )
        screen.display_output(full_output, context="Skills analysis")
        screen.set_message("Skills analysis ready.", tone="success")
    
    async def _handle_contribution_analysis_action(self, screen: ScanResultsScreen) -> None:
        """Handle contribution analysis action from the scan results screen."""
        if not self._scan_state.git_repos:
            screen.set_message(
                "No git repositories found in this scan. Contribution analysis requires git history.",
                tone="error"
            )
            return
        
        if self._scan_state.contribution_metrics is None:
            screen.set_message("Analyzing contribution metrics…", tone="info")
            try:
                contribution_metrics = await asyncio.to_thread(self._perform_contribution_analysis)
                self._scan_state.contribution_metrics = contribution_metrics
            except ContributionAnalysisError as exc:
                error_msg = str(exc)
                self._scan_state.contribution_analysis_error = error_msg
                screen.set_message(f"Contribution analysis failed: {error_msg}", tone="error")
                return
            except Exception as exc:
                error_msg = f"Unexpected error: {exc}"
                self._scan_state.contribution_analysis_error = error_msg
                screen.set_message(f"Contribution analysis failed: {error_msg}", tone="error")
                return
        
        # Display paragraph summary, then detailed summary, then contributor details
        paragraph_summary = self._contribution_service.format_contribution_paragraph(
            self._scan_state.contribution_metrics
        )
        main_summary = self._contribution_service.format_summary(
            self._scan_state.contribution_metrics
        )
        contributor_details = self._contribution_service.format_contributors_detail(
            self._scan_state.contribution_metrics
        )
        
        full_output = (
            "[b]Contribution Overview[/b]\n" +
            paragraph_summary +
            "\n\n" + "=" * 60 + "\n\n" +
            main_summary +
            "\n\n" + "=" * 60 + "\n\n" +
            contributor_details
        )
        screen.display_output(full_output, context="Contribution analysis")
        screen.set_message("Contribution analysis ready.", tone="success")

    async def _handle_resume_generation_action(self, screen: ScanResultsScreen) -> None:
        """Generate and display a resume-ready project summary."""
        if self._scan_state.parse_result is None:
            message = "⚠ No project analysis found — run a scan first."
            screen.display_output(message, context="Resume item")
            screen.set_message(message, tone="warning")
            return

        target = self._scan_state.target or Path.cwd()
        screen.set_message("Generating resume item…", tone="info")

        git_analysis = self._scan_state.git_analysis
        if not git_analysis and self._scan_state.git_repos:
            try:
                git_analysis = await asyncio.to_thread(self._collect_git_analysis)
            except Exception as exc:  # pragma: no cover - defensive git safeguard
                git_analysis = []
                try:
                    self._debug_log(f"Git analysis for resume generation failed: {exc}")
                except Exception:
                    pass

        try:
            resume_item = await asyncio.to_thread(
                self._resume_service.generate_resume_item,
                target_path=target,
                parse_result=self._scan_state.parse_result,
                languages=self._scan_state.languages,
                code_analysis_result=self._scan_state.code_analysis_result,
                contribution_metrics=self._scan_state.contribution_metrics,
                git_analysis=git_analysis,
                output_path=self._scan_state.resume_item_path,
                ai_client=self._ai_state.client,
            )
        except ResumeGenerationError as exc:
            text = str(exc)
            screen.display_output(text, context="Resume item")
            tone = "warning" if text.strip().startswith("⚠") else "error"
            screen.set_message(text, tone=tone)
            return
        except Exception as exc:  # pragma: no cover - unexpected safeguard
            screen.display_output(f"Unable to generate resume content: {exc}", context="Resume item")
            screen.set_message("Resume generation failed.", tone="error")
            return

        self._scan_state.resume_item_path = resume_item.output_path
        self._scan_state.resume_item_content = resume_item.to_markdown()

        downloads_note = ""
        downloads_path = Path.home() / "Downloads" / resume_item.output_path.name
        try:
            downloads_path.parent.mkdir(parents=True, exist_ok=True)
            shutil.copy(resume_item.output_path, downloads_path)
            downloads_note = f"\nAlso copied to: {downloads_path}"
        except Exception as exc:  # pragma: no cover - filesystem variance
            try:
                self._debug_log(f"Failed to copy resume to Downloads: {exc}")
            except Exception:
                pass

        screen.display_output(resume_item.to_markdown(), context="Resume item")
        screen.set_message(
            f"✓ Resume item saved to: {resume_item.output_path}{downloads_note}",
            tone="success",
        )
        await self._save_resume_to_database(resume_item)

    def _perform_skills_analysis(self):
        """Perform skills extraction from the scanned project."""
        target = self._scan_state.target
        if target is None:
            raise SkillsAnalysisError("No scan target available.")
        
        # Collect all available analysis data
        code_analysis = self._scan_state.code_analysis_result
        git_analysis = None
        if self._scan_state.git_analysis:
            # Combine git analysis results if available
            git_analysis = {
                'commit_count': sum(g.get('commit_count', 0) for g in self._scan_state.git_analysis),
                'contributor_count': sum(g.get('contributor_count', 0) for g in self._scan_state.git_analysis),
                'path': str(target)
            }
        
        return self._skills_service.extract_skills(
            target_path=target,
            code_analysis_result=code_analysis,
            git_analysis_result=git_analysis,
            file_contents=None  # Let the service read files
        )
    
    def _perform_contribution_analysis(self):
        """Perform contribution metrics extraction from the scanned project."""
        # Git analysis is optional - can analyze non-Git projects too
        git_analysis = None
        
        if self._scan_state.git_analysis:
            # Use the first git repository's analysis (or combine if multiple)
            git_analysis = self._scan_state.git_analysis[0] if len(self._scan_state.git_analysis) == 1 else {
                'path': str(self._scan_state.target),
                'commit_count': sum(g.get('commit_count', 0) for g in self._scan_state.git_analysis),
                'project_type': self._scan_state.git_analysis[0].get('project_type', 'unknown'),
                'contributors': [],
                'timeline': []
            }
            
            # If we have multiple repos, use the first one that has complete data
            if len(self._scan_state.git_analysis) > 1:
                for git_data in self._scan_state.git_analysis:
                    if git_data.get('contributors') and not git_data.get('error'):
                        git_analysis = git_data
                        break
        
        # Build code analysis dict from DirectoryResult if available
        code_analysis_dict = None
        if self._scan_state.code_analysis_result:
            code_result = self._scan_state.code_analysis_result
            summary = getattr(code_result, 'summary', {})
            files = getattr(code_result, 'files', [])
            
            code_analysis_dict = {
                'languages': summary.get('languages', {}),
                'file_details': [
                    {
                        'path': f.path if hasattr(f, 'path') else '',
                        'language': f.language if hasattr(f, 'language') else '',
                        'metrics': {
                            'lines': f.metrics.lines if hasattr(f, 'metrics') and f.metrics else 0,
                            'code_lines': f.metrics.code_lines if hasattr(f, 'metrics') and f.metrics else 0,
                        }
                    }
                    for f in files if hasattr(f, 'success') and f.success
                ]
            }
        
        return self._contribution_service.analyze_contributions(
            git_analysis=git_analysis,
            code_analysis=code_analysis_dict,
            parse_result=self._scan_state.parse_result,
        )

    def _analyze_pdfs_sync(self) -> None:
        """Run local PDF parsing and summarization."""
        if not PDF_AVAILABLE:
            raise RuntimeError("PDF analysis is not available. Install the 'pypdf' extra.")
        if not self._scan_state.pdf_candidates:
            raise RuntimeError("No PDF files detected in the last scan.")
        archive_path = self._scan_state.archive
        base_path = self._scan_state.target if self._scan_state.target and self._scan_state.target.is_dir() else None
        if archive_path is None and base_path is None:
            raise RuntimeError("Scan artifacts missing; rerun the scan before analyzing PDFs.")

        parser = create_parser(max_file_size_mb=25.0, max_pages_per_pdf=200)  # type: ignore[misc]
        summarizer = create_summarizer(max_summary_sentences=7, keyword_count=15)  # type: ignore[misc]

        self._scan_state.pdf_results = []
        summaries: List[Any] = []
        archive_reader: Optional[zipfile.ZipFile] = None
        try:
            if archive_path and archive_path.exists():
                archive_reader = zipfile.ZipFile(archive_path, "r")
            for meta in self._scan_state.pdf_candidates:
                pdf_bytes = self._read_pdf_from_archive(meta, archive_reader)
                if pdf_bytes is None and base_path:
                    pdf_bytes = self._read_pdf_from_directory(meta, base_path)
                if pdf_bytes is None:
                    summaries.append({
                        "file_name": Path(meta.path).name,
                        "summary_text": "",
                        "key_points": [],
                        "keywords": [],
                        "statistics": {},
                        "success": False,
                        "error_message": "Unable to read PDF bytes from archive or filesystem.",
                    })
                    continue
                try:
                    parse_result = parser.parse_from_bytes(pdf_bytes, meta.path)
                except Exception as exc:
                    summaries.append({
                        "file_name": Path(meta.path).name,
                        "summary_text": "",
                        "key_points": [],
                        "keywords": [],
                        "statistics": {},
                        "success": False,
                        "error_message": f"Failed to parse PDF: {exc}",
                    })
                    continue
                self._scan_state.pdf_results.append(parse_result)
                if parse_result.success and parse_result.text_content:
                    try:
                        summary = summarizer.generate_summary(
                            parse_result.text_content,
                            parse_result.file_name,
                        )
                    except Exception as exc:
                        summaries.append({
                            "file_name": parse_result.file_name,
                            "summary_text": "",
                            "key_points": [],
                            "keywords": [],
                            "statistics": {},
                            "success": False,
                            "error_message": f"Failed to summarize PDF: {exc}",
                        })
                        continue
                    summaries.append(summary)
                else:
                    summaries.append({
                        "file_name": parse_result.file_name,
                        "summary_text": "",
                        "key_points": [],
                        "keywords": [],
                        "statistics": {},
                        "success": False,
                        "error_message": parse_result.error_message or "Unable to parse PDF content.",
                    })
        finally:
            if archive_reader is not None:
                archive_reader.close()
        self._scan_state.pdf_summaries = summaries

    def _read_pdf_from_archive(
        self,
        meta: FileMetadata,
        archive: Optional[zipfile.ZipFile],
    ) -> Optional[bytes]:
        if archive is None:
            return None
        for candidate in self._pdf_archive_candidates(meta.path):
            try:
                return archive.read(candidate)
            except KeyError:
                continue
        return None

    def _read_pdf_from_directory(self, meta: FileMetadata, base_path: Path) -> Optional[bytes]:
        candidate = self._resolve_pdf_filesystem_path(meta.path, base_path)
        if candidate and candidate.exists():
            try:
                return candidate.read_bytes()
            except OSError:
                return None
        return None

    def _pdf_archive_candidates(self, stored_path: str) -> List[str]:
        normalized = stored_path.replace("\\", "/")
        candidates = [normalized]
        stripped = normalized.lstrip("./")
        if stripped and stripped not in candidates:
            candidates.append(stripped)
        if "/" in stripped:
            _, tail = stripped.split("/", 1)
            if tail and tail not in candidates:
                candidates.append(tail)
        return candidates

    def _resolve_pdf_filesystem_path(self, stored_path: str, base_path: Path) -> Optional[Path]:
        normalized = stored_path.replace("\\", "/").lstrip("./")
        relative = Path(normalized)
        if not relative.parts:
            return None
        if relative.parts[0] == base_path.name and len(relative.parts) > 1:
            relative = Path(*relative.parts[1:])
        return base_path / relative

    def _format_pdf_summaries(self) -> str:
        if not self._scan_state.pdf_summaries:
            return "No PDF summaries available."
        sections: List[str] = []
        for summary in self._scan_state.pdf_summaries:
            lines: List[str] = []
            lines.append("=" * 60)
            lines.append(f"📄 {summary.file_name}")
            lines.append("=" * 60)
            if not summary.success:
                lines.append(f"❌ Unable to summarize file: {summary.error_message or 'Unknown error.'}")
                sections.append("\n".join(lines))
                continue
            lines.append("")
            lines.append("Summary")
            lines.append(f"  {summary.summary_text}")
            if summary.statistics:
                stats = summary.statistics
                lines.append("")
                lines.append("📊 STATISTICS")
                lines.append(f"  Words: {stats.get('total_words', 0):,}")
                lines.append(f"  Sentences: {stats.get('total_sentences', 0)}")
                lines.append(f"  Unique words: {stats.get('unique_words', 0):,}")
                avg_len = stats.get("avg_sentence_length")
                if isinstance(avg_len, (int, float)):
                    lines.append(f"  Avg sentence length: {avg_len:.1f} words")
            if summary.keywords:
                keywords_preview = ", ".join(
                    f"{word} ({count})" for word, count in summary.keywords[:10]
                )
                lines.append("")
                lines.append("🔑 TOP KEYWORDS")
                lines.append(f"  {keywords_preview}")
            if summary.key_points:
                lines.append("")
                lines.append("💡 KEY POINTS")
                for idx, point in enumerate(summary.key_points[:5], start=1):
                    snippet = point if len(point) <= 120 else point[:117] + "..."
                    lines.append(f"  {idx}. {snippet}")
            sections.append("\n".join(lines))
        return "\n\n".join(sections).strip()

    def _analyze_documents_sync(self) -> None:
        analyzer = self._document_analyzer
        if analyzer is None:
            raise RuntimeError("Document analyzer is unavailable.")
        archive_reader: Optional[zipfile.ZipFile] = None
        if self._scan_state.archive and self._scan_state.archive.exists():
            archive_reader = zipfile.ZipFile(self._scan_state.archive)
        base_path = None
        if self._scan_state.target and self._scan_state.target.is_dir():
            base_path = self._scan_state.target
        results: List[DocumentAnalysisResult] = []
        try:
            for meta in self._scan_state.document_candidates:
                result = self._analyze_single_document(meta, analyzer, archive_reader, base_path)
                if result:
                    results.append(result)
        finally:
            if archive_reader:
                archive_reader.close()
        self._scan_state.document_results = results

    def _analyze_single_document(
        self,
        meta: FileMetadata,
        analyzer: DocumentAnalyzer,
        archive_reader: Optional[zipfile.ZipFile],
        base_path: Optional[Path],
    ) -> DocumentAnalysisResult:
        suffix = Path(meta.path).suffix or ".txt"
        temp_path: Optional[Path] = None
        try:
            source_path: Optional[Path] = None
            if base_path:
                candidate = self._resolve_document_filesystem_path(meta.path, base_path)
                if candidate and candidate.exists():
                    source_path = candidate
            if source_path is None:
                payload = self._read_document_from_archive(meta, archive_reader)
                if payload is None:
                    return DocumentAnalysisResult(
                        file_name=Path(meta.path).name,
                        file_type=suffix.lower(),
                        success=False,
                        error_message="Document contents unavailable in scan archive.",
                    )
                temp_file = tempfile.NamedTemporaryFile(delete=False, suffix=suffix)
                temp_file.write(payload)
                temp_file.flush()
                temp_file.close()
                temp_path = Path(temp_file.name)
                source_path = temp_path
            return analyzer.analyze_document(source_path)
        except Exception as exc:
            return DocumentAnalysisResult(
                file_name=Path(meta.path).name,
                file_type=suffix.lower(),
                success=False,
                error_message=str(exc),
            )
        finally:
            if temp_path and temp_path.exists():
                try:
                    temp_path.unlink()
                except OSError:
                    pass

    def _read_document_from_archive(
        self,
        meta: FileMetadata,
        archive_reader: Optional[zipfile.ZipFile],
    ) -> Optional[bytes]:
        if archive_reader is None:
            return None
        for candidate in self._document_archive_candidates(meta.path):
            try:
                return archive_reader.read(candidate)
            except KeyError:
                continue
        return None

    def _document_archive_candidates(self, stored_path: str) -> List[str]:
        normalized = stored_path.replace("\\", "/")
        candidates = [normalized]
        stripped = normalized.lstrip("./")
        if stripped and stripped not in candidates:
            candidates.append(stripped)
        if "/" in stripped:
            _, tail = stripped.split("/", 1)
            if tail and tail not in candidates:
                candidates.append(tail)
        return candidates

    def _resolve_document_filesystem_path(self, stored_path: str, base_path: Path) -> Optional[Path]:
        normalized = stored_path.replace("\\", "/").lstrip("./")
        relative = Path(normalized)
        if not relative.parts:
            return None
        if relative.parts[0] == base_path.name and len(relative.parts) > 1:
            relative = Path(*relative.parts[1:])
        return base_path / relative

    def _format_document_analysis(self) -> str:
        if not self._scan_state.document_results:
            return "No document analysis available."
        sections: List[str] = []
        for result in self._scan_state.document_results:
            lines: List[str] = []
            lines.append("=" * 60)
            lines.append(f"{result.file_name}")
            lines.append("=" * 60)
            if not result.success:
                lines.append(f"❌ Unable to analyze file: {result.error_message or 'Unknown error.'}")
                sections.append("\n".join(lines))
                continue
            metadata = result.metadata
            if metadata:
                lines.append(
                    f"Words: {metadata.word_count} • Paragraphs: {metadata.paragraph_count} • "
                    f"Lines: {metadata.line_count}"
                )
                lines.append(f"Estimated read time: {metadata.reading_time_minutes:.1f} minutes")
                if metadata.heading_count:
                    heading_preview = ", ".join(metadata.headings[:3]) if metadata.headings else ""
                    if heading_preview:
                        lines.append(f"Headings ({metadata.heading_count}): {heading_preview}")
                    else:
                        lines.append(f"Headings detected: {metadata.heading_count}")
                if metadata.code_blocks or metadata.links or metadata.images:
                    lines.append(
                        f"Code blocks: {metadata.code_blocks} • Links: {metadata.links} • Images: {metadata.images}"
                    )
            if result.summary:
                lines.append("")
                lines.append("Summary:")
                lines.append(result.summary.strip())
            if result.keywords:
                lines.append("")
                lines.append("Keywords:")
                keyword_list = ", ".join(word for word, _ in result.keywords[:10])
                lines.append(keyword_list)
            if result.error_message and result.success:
                lines.append("")
                lines.append(f"Warnings: {result.error_message}")
            sections.append("\n".join(lines))
        return "\n\n".join(sections)

    def _export_scan_report(self) -> Path:
        if self._scan_state.parse_result is None or self._scan_state.archive is None:
            raise RuntimeError("No scan results to export.")
        target_dir = (
            self._scan_state.target.parent if self._scan_state.target else Path.cwd()
        )
        timestamp = datetime.now().strftime("%Y%m%d-%H%M%S")
        filename = f"scan_result_{timestamp}.json"
        destination = target_dir / filename
        payload = self._build_export_payload(
            self._scan_state.parse_result,
            self._scan_state.languages,
            self._scan_state.archive,
        )
        try:
            destination.write_text(json.dumps(payload, indent=2), encoding="utf-8")
        except PermissionError as exc:
            raise PermissionError(
                f"Permission denied while writing export to {destination}: {exc}"
            ) from exc
        except OSError as exc:
            raise OSError(f"Unable to write export to {destination}: {exc}") from exc
       
        if self._session_state.session:
            try:
                # Get the running event loop
                loop = asyncio.get_event_loop()
                if loop.is_running():
                    # Schedule the coroutine as a task
                    asyncio.ensure_future(self._save_scan_to_database(payload))
                else:
                    # No loop running, skip database save
                    self._debug_log("No event loop running, skipping database save")
            except Exception as exc:
                # Log but don't fail - user still has local export
                self._debug_log(f"Failed to schedule database save: {exc}")
        return destination

    def _build_export_payload(
        self,
        result: ParseResult,
        languages: List[dict],
        archive: Path,
    ) -> dict:
        summary = dict(result.summary or {})
        processed = summary.get("bytes_processed", 0)
        payload = {
            "archive": str(archive),
            "target": str(self._scan_state.target) if self._scan_state.target else None,
            "relevant_only": self._scan_state.relevant_only,
            "files": [
                {
                    "path": meta.path,
                    "size_bytes": meta.size_bytes,
                    "mime_type": meta.mime_type,
                    "created_at": meta.created_at.isoformat(),
                    "modified_at": meta.modified_at.isoformat(),
                    "media_info": getattr(meta, "media_info", None),
                }
                for meta in result.files
            ],
            "issues": [
                {"code": issue.code, "path": issue.path, "message": issue.message}
                for issue in result.issues
            ],
            "summary": {
                "files_processed": summary.get("files_processed", len(result.files)),
                "bytes_processed": processed,
                "issues_count": summary.get("issues_count", len(result.issues)),
            },
        }
        filtered = summary.get("filtered_out")
        if filtered is not None:
            payload["summary"]["filtered_out"] = filtered
        media_processed = summary.get("media_files_processed")
        if media_processed is not None:
            payload["summary"]["media_files_processed"] = media_processed
        media_metadata_errors = summary.get("media_metadata_errors")
        if media_metadata_errors is not None:
            payload["summary"]["media_metadata_errors"] = media_metadata_errors
        media_read_errors = summary.get("media_read_errors")
        if media_read_errors is not None:
            payload["summary"]["media_read_errors"] = media_read_errors
        if languages:
            payload["summary"]["languages"] = languages
        if self._scan_state.git_analysis:
            payload["git_analysis"] = self._scan_state.git_analysis
        if self._scan_state.has_media_files and self._media_analyzer:
            media_payload = self._scan_state.media_analysis
            if media_payload is None:
                try:
                    media_payload = self._media_analyzer.analyze(result.files)
                    self._scan_state.media_analysis = media_payload
                except Exception:
                    media_payload = None
            if media_payload:
                payload["media_analysis"] = media_payload
        if self._scan_state.pdf_summaries:
            payload["pdf_analysis"] = {
                "total_pdfs": len(self._scan_state.pdf_summaries),
                "successful": len([summary for summary in self._scan_state.pdf_summaries if summary.success]),
                "summaries": [
                    {
                        "file_name": summary.file_name,
                        "success": summary.success,
                        "summary": summary.summary_text if summary.success else None,
                        "keywords": [
                            {"word": word, "count": count} for word, count in summary.keywords
                        ]
                        if summary.success
                        else [],
                        "statistics": summary.statistics if summary.success else {},
                        "key_points": summary.key_points if summary.success else [],
                        "error": summary.error_message if not summary.success else None,
                    }
                    for summary in self._scan_state.pdf_summaries
                ],
            }
            
        # ✨ CODE ANALYSIS ✨
        if self._scan_state.code_analysis_result:
            code_result = self._scan_state.code_analysis_result
            
            # ✅ Access summary attribute (it's a dict)
            code_summary = code_result.summary
            
            payload["code_analysis"] = {
                "success": True,
                "path": code_result.path,
                
                # File-level stats
                "total_files": code_summary.get("total_files", 0),
                "successful_files": code_result.successful,
                "failed_files": code_result.failed,
                
                # Language breakdown
                "languages": code_summary.get("languages", {}),
                
                # Code metrics
                "metrics": {
                    "total_lines": code_summary.get("total_lines", 0),
                    "total_code_lines": code_summary.get("total_code", 0),
                    "total_comments": code_summary.get("total_comments", 0),
                    "total_functions": code_summary.get("total_functions", 0),
                    "total_classes": code_summary.get("total_classes", 0),
                    "average_complexity": code_summary.get("avg_complexity", 0.0),
                    "average_maintainability": code_summary.get("avg_maintainability", 0.0),
                },
                
                # Quality indicators
                "quality": {
                    "security_issues": code_summary.get("security_issues", 0),
                    "todos": code_summary.get("todos", 0),
                    "high_priority_files": code_summary.get("high_priority_files", 0),
                    "functions_needing_refactor": code_summary.get("functions_needing_refactor", 0),
                },
                
                # Refactor candidates (top 5)
                "refactor_candidates": self._extract_refactor_candidates(code_result),
                
                # Per-file details (first 50)
                "file_details": self._extract_file_details(code_result),
            }
            
        elif self._scan_state.code_file_count > 0:
            # Code files detected but not analyzed
            payload["code_analysis"] = {
                "success": False,
                "total_files": self._scan_state.code_file_count,
                "status": "not_analyzed",
                "message": "Code files detected but analysis was not performed",
                "error": self._scan_state.code_analysis_error
            }
        
        # ✨ SKILLS ANALYSIS ✨
        if self._scan_state.skills_analysis_result:
            skills_data = self._skills_service.export_skills_data(self._scan_state.skills_analysis_result)
            payload["skills_analysis"] = {
                "success": True,
                **skills_data
            }
        elif self._scan_state.code_file_count > 0:
            # Code files detected but skills not extracted
            payload["skills_analysis"] = {
                "success": False,
                "status": "not_analyzed",
                "message": "Code files detected but skills extraction was not performed",
                "error": self._scan_state.skills_analysis_error
            }
        
        # ✨ CONTRIBUTION METRICS ✨
        if self._scan_state.contribution_metrics:
            contribution_data = self._contribution_service.export_data(
                self._scan_state.contribution_metrics
            )
            payload["contribution_metrics"] = contribution_data
        
        return payload
    
    
    def _extract_refactor_candidates(self, code_result) -> List[Dict[str, Any]]:
        """Extract refactor candidates from DirectoryResult."""
        try:
            # ✅ Get candidates using the proper method
            candidates = code_result.get_refactor_candidates(limit=10)
            
            if not candidates:
                self._debug_log("No refactor candidates returned from get_refactor_candidates()")
                return []
            
            self._debug_log(f"Found {len(candidates)} refactor candidates")
            
            result_list = []
            for candidate in candidates:
                # Extract file info
                file_dict = {
                    "path": candidate.path,
                    "language": candidate.language,
                    "lines": candidate.metrics.lines,
                    "code_lines": candidate.metrics.code_lines,
                    "complexity": candidate.metrics.complexity,
                    "maintainability": candidate.metrics.maintainability_score,
                    "priority": candidate.metrics.refactor_priority,
                    "top_functions": []
                }
                
                # Extract top functions
                if hasattr(candidate.metrics, 'top_functions') and candidate.metrics.top_functions:
                    for func in candidate.metrics.top_functions[:3]:
                        func_dict = {
                            "name": func.name,
                            "lines": func.lines,
                            "complexity": func.complexity,
                            "params": func.params,
                            "needs_refactor": func.needs_refactor,
                        }
                        file_dict["top_functions"].append(func_dict)
                
                result_list.append(file_dict)
            
            self._debug_log(f"Extracted {len(result_list)} refactor candidates")
            return result_list
            
        except Exception as exc:
            self._debug_log(f"Failed to extract refactor candidates: {exc}")
            import traceback
            self._debug_log(f"Traceback: {traceback.format_exc()}")
            return []

    def _extract_file_details(self, code_result) -> List[Dict[str, Any]]:
        """Extract per-file analysis details."""
        try:
            files = code_result.files
            
            return [
                {
                    "path": file_result.path,
                    "language": file_result.language,
                    "success": file_result.success,
                    "size_mb": file_result.size_mb,
                    "analysis_time_ms": file_result.time_ms,
                    "metrics": {
                        "lines": file_result.metrics.lines,
                        "code_lines": file_result.metrics.code_lines,
                        "comments": file_result.metrics.comments,
                        "functions": file_result.metrics.functions,
                        "classes": file_result.metrics.classes,
                        "complexity": file_result.metrics.complexity,
                        "maintainability": file_result.metrics.maintainability_score,
                        "priority": file_result.metrics.refactor_priority,
                        "security_issues_count": len(file_result.metrics.security_issues),
                        "todos_count": len(file_result.metrics.todos),
                    } if file_result.metrics else {},
                    "error": file_result.error if not file_result.success else None,
                }
                for file_result in files[:50]  # Limit to first 50 files
            ]
        except Exception as exc:
            self._debug_log(f"Failed to extract file details: {exc}")
            return []

    def _show_login_dialog(self) -> None:
        try:
            self._get_auth()
        except AuthError as exc:
            self._session_state.auth_error = str(exc)
            self._show_status(f"Sign in unavailable: {exc}", "error")
            return
        self.push_screen(LoginScreen(default_email=self._session_state.last_email))

    def _show_ai_key_dialog(self) -> None:
        self.push_screen(AIKeyScreen(default_key=self._ai_state.api_key or ""))

    def _get_auth(self) -> SupabaseAuth:
        if self._session_state.auth is not None:
            return self._session_state.auth
        self._session_state.auth = SupabaseAuth()
        self._session_state.auth_error = None
        return self._session_state.auth
    
    def _get_projects_service(self) -> ProjectsService:
        """Lazy initialize projects service when needed."""
        if self._projects_service is not None:
            return self._projects_service
        
        try:
            self._projects_service = ProjectsService()
            return self._projects_service
        except ProjectsServiceError as exc:
            raise ProjectsServiceError(f"Unable to initialize projects service: {exc}") from exc
    
    def _init_resume_storage_service(self) -> None:
        """Initialize Supabase resume storage client without crashing the UI."""
        try:
            self._resume_storage_service = ResumeStorageService()
        except ResumeStorageError as exc:
            self._resume_storage_service = None
            try:
                self._debug_log(f"Resume storage initialization failed: {exc}")
            except Exception:
                pass

    def _init_media_analyzer(self) -> None:
        """Initialize optional media analyzer dependencies."""
        try:
            self._media_analyzer = MediaAnalyzer()
        except Exception as exc:  # pragma: no cover - optional deps
            self._media_analyzer = None
            try:
                self._debug_log(f"Media analyzer unavailable: {exc}")
            except Exception:
                pass
    
    def _get_resume_storage_service(self) -> ResumeStorageService:
        """Lazy initialize resume storage service when needed."""
        if self._resume_storage_service is None:
            try:
                self._resume_storage_service = ResumeStorageService()
            except ResumeStorageError as exc:
                raise ResumeStorageError(f"Unable to initialize resume storage: {exc}") from exc
        # Ensure the client carries the current session token for RLS-aware tables.
        token = None
        if self._session_state.session:
            token = self._session_state.session.access_token
        try:
            self._resume_storage_service.apply_access_token(token)
        except AttributeError:
            pass
        return self._resume_storage_service
        
    def _show_consent_dialog(self) -> None:
        has_required = self._consent_state.record is not None
        has_external = self._has_external_consent()
        screen = ConsentScreen(has_required, has_external)
        self._consent_screen = screen
        self.push_screen(screen)

    def on_consent_screen_closed(self) -> None:
        self._consent_screen = None

    def _set_consent_dialog_busy(self, busy: bool) -> None:
        screen = self._consent_screen
        if not screen:
            return
        try:
            screen.set_busy(busy)
        except Exception:
            pass

    def _update_consent_dialog_state(
        self,
        *,
        message: Optional[str] = None,
        tone: str = "info",
    ) -> None:
        screen = self._consent_screen
        if not screen:
            return
        try:
            has_required = self._consent_state.record is not None
            has_external = self._has_external_consent()
            screen.update_state(has_required, has_external, message=message, tone=tone)
        except Exception:
            pass

    def _show_preferences_dialog(self) -> None:
        self._load_preferences()
        fallback_summary, fallback_profiles, _, _ = self._preferences_service.load_preferences("")
        summary = self._preferences_state.summary or fallback_summary
        profiles = self._preferences_state.profiles or fallback_profiles
        screen = PreferencesScreen(summary, profiles)
        self._preferences_screen = screen
        if self._preferences_state.error:
            self._show_status(f"Preferences may be stale: {self._preferences_state.error}", "warning")
        self.push_screen(screen)

    def on_preferences_screen_closed(self) -> None:
        self._preferences_screen = None

    def _show_privacy_notice(self) -> None:
        notice = consent_storage.PRIVACY_NOTICE.strip()
        self.push_screen(NoticeScreen(notice))

    def on_scan_results_screen_closed(self) -> None:
        self._scan_results_screen = None

    def _cancel_task(self, task: Optional[asyncio.Task], label: str) -> None:
        """Cancel a pending asyncio task and surface any unexpected errors."""
        if not task:
            return

        def _drain_result(completed: asyncio.Task) -> None:
            try:
                completed.result()
            except asyncio.CancelledError:
                return
            except Exception as exc:  # pragma: no cover - defensive logging
                self.log(f"{label} task raised during cleanup: {exc}")

        if task.done():
            _drain_result(task)
            return

        task.add_done_callback(_drain_result)
        task.cancel()

    def _cleanup_async_tasks(self) -> None:
        """Ensure background tasks are cancelled before logout or shutdown."""
        if self._session_state.login_task:
            self._cancel_task(self._session_state.login_task, "Login")
            self._session_state.login_task = None
        if self._ai_state.task:
            self._cancel_task(self._ai_state.task, "AI analysis")
            self._ai_state.task = None

    def _configure_worker_pool(self) -> None:
        if self._worker_pool is not None:
            return
        self._debug_log("Configuring shared worker pool…")
        self._worker_pool = DaemonThreadPoolExecutor(
            thread_name_prefix="portfolio-cli",
            max_workers=8,
        )
        try:
            loop = asyncio.get_running_loop()
        except RuntimeError:
            loop = None
        if loop and self._worker_pool:
            loop.set_default_executor(self._worker_pool)

    def _shutdown_worker_pool(self) -> None:
        executor = self._worker_pool
        if not executor:
            return
        self._worker_pool = None
        try:
            executor.shutdown(wait=False, cancel_futures=True)
        except Exception:
            pass
        self._log_active_threads("worker_pool.shutdown")

    def _log_active_threads(self, label: str) -> None:
        try:
            frames = {}
            try:
                frames = sys._current_frames()
            except Exception:
                pass
            entries: list[str] = []
            for thread in threading.enumerate():
                target = getattr(thread, "_target", None)
                target_name = getattr(target, "__qualname__", None) or getattr(target, "__name__", None)
                if not target_name and target:
                    target_name = repr(target)
                info = (
                    f"{thread.name}(daemon={thread.daemon},alive={thread.is_alive()},"
                    f"ident={thread.ident},target={target_name})"
                )
                entries.append(info)
                if self._thread_debug_enabled and thread.ident and thread.ident in frames:
                    stack = "".join(traceback.format_stack(frames[thread.ident]))
                    print(f"[thread-dump:{label}:{thread.name}]\n{stack}", file=sys.stderr)
                    for line in stack.rstrip().splitlines():
                        self._debug_log(f"[stack:{label}:{thread.name}] {line}")
            self._debug_log(f"Threads ({label}): {', '.join(entries)}")
            if self._thread_debug_enabled:
                print(f"[thread-dump:{label}] {', '.join(entries)}", file=sys.stderr)
        except Exception:
            pass

    def get_driver_class(self) -> Type["Driver"]:
        driver_cls = super().get_driver_class()
        try:
            from textual.drivers.linux_driver import LinuxDriver  # type: ignore
        except Exception:
            return driver_cls
        if issubclass(driver_cls, LinuxDriver):
            from .daemon_linux_driver import DaemonLinuxDriver

            return DaemonLinuxDriver
        return driver_cls

    def _logout(self) -> None:
        if not self._session_state.session:
            return
        self._cleanup_async_tasks()
        
        # Clear consent persistence before logout
        consent_storage.clear_session_token()
        consent_storage.clear_user_consents_cache(self._session_state.session.user_id)
        
        self._ai_state.client = None
        self._ai_state.api_key = None
        self._ai_state.last_analysis = None
        self._session_state.last_email = self._session_state.session.email
        self._session_state.session = None
        self._clear_session()
        self._invalidate_cached_state()
        self._refresh_consent_state()
        self._load_preferences()
        self._update_session_status()
        self._show_status("Signed out.", "success")
        self._refresh_current_detail()

    def _invalidate_cached_state(self) -> None:
        self._consent_state.record = None
        self._consent_state.error = None
        self._preferences_state.summary = None
        self._preferences_state.profiles = {}
        self._preferences_state.error = None
        self._preferences_state.config = {}
        self._reset_scan_state()
        self._resumes_state = ResumesState()

    def _invalidate_preferences_cache(self) -> None:
        self._preferences_state.summary = None
        self._preferences_state.profiles = {}
        self._preferences_state.error = None
        self._preferences_state.config = {}

    def _reset_scan_state(self) -> None:
        self._scan_state.parse_result = None
        self._scan_state.archive = None
        self._scan_state.languages = []
        self._scan_state.scan_timings = []
        self._scan_state.has_media_files = False
        self._scan_state.git_repos = []
        self._scan_state.git_analysis = []
        self._scan_state.media_analysis = None
        self._scan_state.pdf_candidates = []
        self._scan_state.pdf_results = []
        self._scan_state.pdf_summaries = []
        self._scan_state.document_candidates = []
        self._scan_state.document_results = []
        self._scan_state.relevant_only = True
        self._scan_state.project_id = None
        self._scan_state.cached_files = {}
        self._close_scan_results_screen()
        self._ai_state.last_analysis = None

    def _close_scan_results_screen(self) -> None:
        if self._scan_results_screen is None:
            return
        screen = self._scan_results_screen
        self._scan_results_screen = None
        try:
            screen.dismiss(None)
        except Exception:  # pragma: no cover - defensive cleanup
            pass

    def _has_external_consent(self) -> bool:
        if not self._session_state.session:
            return False
        record = consent_storage.get_consent(self._session_state.session.user_id, ConsentValidator.SERVICE_EXTERNAL)
        return bool(record and record.get("consent_given"))

    async def _handle_toggle_required(self) -> None:
        if not self._session_state.session:
            self._show_status("Sign in to manage consent.", "error")
            self._update_consent_dialog_state(message="Sign in to manage consent.", tone="error")
            self._set_consent_dialog_busy(False)
            return
        if not await self._ensure_session_token_fresh():
            self._update_consent_dialog_state(message="Session expired. Please sign in again.", tone="error")
            self._set_consent_dialog_busy(False)
            return
        self._show_status("Updating required consent…", "info")
        self._update_consent_dialog_state(message="Updating required consent…", tone="info")
        try:
            message = await asyncio.to_thread(self._toggle_required_consent_sync)
        except ConsentError as exc:
            self._show_status(f"Consent error: {exc}", "error")
            self._update_consent_dialog_state(message=f"Consent error: {exc}", tone="error")
        except Exception as exc:  # pragma: no cover - defensive fallback
            self._show_status(f"Unexpected consent error: {exc}", "error")
            self._update_consent_dialog_state(message=f"Unexpected consent error: {exc}", tone="error")
        else:
            self._show_status(message, "success")
            self._update_consent_dialog_state(message=message, tone="success")
        finally:
            self._after_consent_update()

    async def _handle_toggle_external(self) -> None:
        if not self._session_state.session:
            self._show_status("Sign in to manage consent.", "error")
            self._update_consent_dialog_state(message="Sign in to manage consent.", tone="error")
            self._set_consent_dialog_busy(False)
            return
        if not await self._ensure_session_token_fresh():
            self._update_consent_dialog_state(message="Session expired. Please sign in again.", tone="error")
            self._set_consent_dialog_busy(False)
            return
        self._show_status("Updating external services consent…", "info")
        self._update_consent_dialog_state(message="Updating external services consent…", tone="info")
        try:
            message = await asyncio.to_thread(self._toggle_external_consent_sync)
        except Exception as exc:  # pragma: no cover - defensive fallback
            self._show_status(f"Unexpected consent error: {exc}", "error")
            self._update_consent_dialog_state(message=f"Unexpected consent error: {exc}", tone="error")
        else:
            self._show_status(message, "success")
            self._update_consent_dialog_state(message=message, tone="success")
        finally:
            self._after_consent_update()

    def _toggle_required_consent_sync(self) -> str:
        if not self._session_state.session:
            raise ConsentError("No active session")
        user_id = self._session_state.session.user_id
        if self._consent_state.record:
            consent_storage.withdraw_consent(user_id, ConsentValidator.SERVICE_FILE_ANALYSIS)
            return "Required consent withdrawn."
        consent_data = {
            "analyze_uploaded_only": True,
            "process_store_metadata": True,
            "privacy_ack": True,
            "allow_external_services": self._has_external_consent(),
        }
        self._consent_state.validator.validate_upload_consent(user_id, consent_data)
        return "Required consent granted."

    def _toggle_external_consent_sync(self) -> str:
        if not self._session_state.session:
            raise ConsentError("No active session")
        user_id = self._session_state.session.user_id
        if self._has_external_consent():
            consent_storage.withdraw_consent(user_id, ConsentValidator.SERVICE_EXTERNAL)
            return "External services consent withdrawn."
        consent_storage.save_consent(
            user_id=user_id,
            service_name=ConsentValidator.SERVICE_EXTERNAL,
            consent_given=True,
        )
        return "External services consent granted."

    def _after_consent_update(self) -> None:
        self._refresh_consent_state()
        self._update_session_status()
        self._refresh_current_detail()
        self._update_consent_dialog_state()
        self._set_consent_dialog_busy(False)

    async def _handle_preferences_action(self, action: str, payload: Dict[str, Any]) -> None:
        if not self._session_state.session:
            self._show_status("Sign in to manage preferences.", "error")
            return

        self._show_status("Updating preferences…", "info")
        try:
            success, message = await asyncio.to_thread(
                self._preferences_service.execute_action,
                self._session_state.session.user_id,
                action,
                payload,
            )
        except Exception as exc:  # pragma: no cover - defensive fallback
            self._show_status(f"Unexpected preferences error: {exc}", "error")
            self._update_preferences_screen(message=str(exc), tone="error")
            return

        if success:
            self._invalidate_preferences_cache()
            self._load_preferences()
            self._refresh_current_detail()
            self._show_status(message or "Preferences updated.", "success")
            self._update_preferences_screen(message or "Preferences updated.", tone="success")
        else:
            self._show_status(message or "Unable to update preferences.", "error")
            self._update_preferences_screen(message or "Unable to update preferences.", tone="error")

    def _update_preferences_screen(self, message: Optional[str] = None, *, tone: str = "info") -> None:
        screen = self._preferences_screen
        if not screen:
            return
        try:
            summary = self._preferences_state.summary or {}
            profiles = self._preferences_state.profiles or {}
            screen.update_state(summary, profiles, message=message, tone=tone)
        except Exception:
            pass

    async def _handle_login(self, email: str, password: str) -> None:
        try:
            if not email or not password:
                self._show_status("Enter both email and password.", "error")
                return
            try:
                auth = self._get_auth()
            except AuthError as exc:
                self._session_state.auth_error = str(exc)
                self._show_status(f"Sign in unavailable: {exc}", "error")
                return

            self._show_status("Signing in…", "info")
            try:
                session = await asyncio.to_thread(auth.login, email, password)
            except AuthError as exc:
                self._session_state.auth_error = str(exc)
                self._show_status(f"Sign in failed: {exc}", "error")
                return
            except Exception as exc:  # pragma: no cover - network/IO failures
                self._show_status(f"Unexpected sign in error: {exc}", "error")
                return
            self._session_state.session = session
            self._session_state.last_email = session.email
            self._session_state.auth_error = None
            self._persist_session()
            
            # Setup consent persistence with authenticated session
            consent_storage.set_session_token(session.access_token)
            consent_storage.load_user_consents(session.user_id, session.access_token)
            
            self._invalidate_cached_state()
            self._refresh_consent_state()
            self._load_preferences()
            self._update_session_status()
            self._show_status(f"Signed in as {session.email}", "success")
            self._refresh_current_detail()
        finally:
            self._session_state.login_task = None

    async def _verify_ai_key(
        self,
        api_key: str,
        temperature: Optional[float],
        max_tokens: Optional[int],
    ) -> None:
        if not api_key:
            self._ai_state.pending_analysis = False
            self._show_status("API key required for AI analysis.", "error")
            return
        self._debug_log(f"_verify_ai_key start masked={api_key[:4] + '...' if api_key else 'None'} pending={self._ai_state.pending_analysis}")
        self._show_status("Verifying AI API key…", "info")

        try:
            client, client_config = await asyncio.to_thread(
                self._ai_service.verify_client,
                api_key,
                temperature,
                max_tokens,
            )
            self._debug_log("verify_client returned successfully")
        except InvalidAIKeyError as exc:
            self._ai_state.client = None
            self._ai_state.api_key = None
            self._ai_state.pending_analysis = False
            self._show_status(f"Invalid API key: {exc}", "error")
            self._debug_log(f"verify_ai_key invalid_key {exc}")
            return
        except AIProviderError as exc:
            self._ai_state.pending_analysis = False
            self._show_status(f"AI service error: {exc}", "error")
            self._debug_log(f"verify_ai_key provider_error {exc}")
            return
        except AIDependencyError as exc:
            self._ai_state.pending_analysis = False
            self._show_status(f"AI analysis unavailable: {exc}", "error")
            self._debug_log(f"verify_ai_key dependency_error {exc}")
            return
        except Exception as exc:
            self._ai_state.pending_analysis = False
            self._show_status(f"Failed to verify API key: {exc}", "error")
            self._debug_log(f"verify_ai_key unexpected_error {exc.__class__.__name__}: {exc}")
            return

        self._ai_state.client = client
        self._ai_state.api_key = api_key
        self._show_status(
            f"API key verified • temp {client_config.temperature} • max tokens {client_config.max_tokens}",
            "success",
        )
        self._debug_log(
            f"verify_ai_key success temp={client_config.temperature} max_tokens={client_config.max_tokens}"
        )

        if self._ai_state.pending_analysis:
            self._ai_state.pending_analysis = False
            self._start_ai_analysis()

    def _persist_session(self) -> None:
        if self._session_state.session:
            self._session_service.persist_session(self._session_state.session_path, self._session_state.session)

    def _persist_ai_output(self, formatted_text: str, raw_result: Dict[str, Any]) -> bool:
        """Write the latest AI analysis to disk for easier reading.

        Returns True if the file was written.
        """
        try:
            content = formatted_text.strip() or "[b]AI-Powered Analysis[/b]\n\nNo AI insights were returned."
            raw_dump = json.dumps(raw_result, indent=2, default=str)
            payload = f"{content}\n\n---\n\nRaw AI payload:\n{raw_dump}\n"
            self._ai_output_path.write_text(payload, encoding="utf-8")
            self._debug_log(f"AI analysis written to {self._ai_output_path}")
            return True
        except Exception as exc:
            self._debug_log(f"Failed to persist AI analysis: {exc}")
            return False

    def _clear_session(self) -> None:
        self._session_service.clear_session(self._session_state.session_path)

    def _update_session_status(self) -> None:
        try:
            status_panel = self.query_one("#session-status", Static)
        except Exception:  # pragma: no cover - widget not mounted yet
            return

        if self._session_state.session:
            consent_badge = "[#9ca3af]Consent pending[/#9ca3af]"
            if self._consent_state.record:
                consent_badge = "[green]Consent granted[/green]"
            elif self._consent_state.error:
                consent_badge = "[#9ca3af]Consent required[/#9ca3af]"

            external = consent_storage.get_consent(
                self._session_state.session.user_id, ConsentValidator.SERVICE_EXTERNAL
            )
            external_badge = "[#9ca3af]External off[/#9ca3af]"
            if external and external.get("consent_given"):
                external_badge = "[green]External on[/green]"

            status_panel.update(
                f"[b]{self._session_state.session.email}[/b] • {consent_badge} • {external_badge}  (Ctrl+L to sign out)"
            )
        else:
            status_panel.update(
                "Not signed in. Press Ctrl+L or select Account to authenticate."
            )

    def _refresh_current_detail(self) -> None:
        try:
            menu = self.query_one("#menu", ListView)
        except Exception:  # pragma: no cover - widget not mounted yet
            return
        index = menu.index or 0
        self._update_detail(index)

    def on_scan_cancelled(self, event: ScanCancelled) -> None:
        event.stop()
        self._show_status("Scan cancelled.", "warning")

    def on_scan_parameters_chosen(self, event: ScanParametersChosen) -> None:
        event.stop()
        target = event.target
        if not target.exists():
            self._show_status(f"Path not found: {target}", "error")
            return

        asyncio.create_task(self._run_scan(target, event.relevant_only))

    def on_login_cancelled(self, event: LoginCancelled) -> None:
        event.stop()
        self._show_status("Login cancelled.", "info")

    def on_login_submitted(self, event: LoginSubmitted) -> None:
        event.stop()
        if self._session_state.login_task and not self._session_state.login_task.done():
            self._show_status("Sign in already in progress…", "warning")
            return
        self._session_state.login_task = asyncio.create_task(self._handle_login(event.email, event.password))

    def on_ai_key_submitted(self, event: AIKeySubmitted) -> None:
        event.stop()
        self._debug_log(
            f"AIKeySubmitted received temp={event.temperature} tokens={event.max_tokens} pending={self._ai_state.pending_analysis}"
        )
        asyncio.create_task(
            self._verify_ai_key(event.api_key, event.temperature, event.max_tokens)
        )

    def request_ai_key_verification(
        self,
        api_key: str,
        temperature: Optional[float],
        max_tokens: Optional[int],
    ) -> None:
        """Direct invocation path when Textual message dispatch misbehaves."""
        self._debug_log(
            f"request_ai_key_verification invoked temp={temperature} tokens={max_tokens} pending={self._ai_state.pending_analysis}"
        )
        asyncio.create_task(
            self._verify_ai_key(api_key, temperature, max_tokens)
        )

    def on_ai_key_cancelled(self, event: AIKeyCancelled) -> None:
        event.stop()
        self._ai_state.pending_analysis = False
        if self._ai_state.task and not self._ai_state.task.done():
            return
        self._show_status("AI key entry cancelled.", "info")

    def on_consent_action(self, event: ConsentAction) -> None:
        event.stop()
        if event.action == "review":
            self._show_privacy_notice()
            return
        if event.action == "toggle_required":
            self._set_consent_dialog_busy(True)
            asyncio.create_task(self._handle_toggle_required())
            return
        if event.action == "toggle_external":
            self._set_consent_dialog_busy(True)
            asyncio.create_task(self._handle_toggle_external())

    def on_preferences_event(self, event: PreferencesEvent) -> None:
        event.stop()
        asyncio.create_task(self._handle_preferences_action(event.action, event.payload))

    # --- Session, consent, and preferences helpers ---

    async def _load_session(self) -> None:
        session = self._session_service.load_session(self._session_state.session_path)
        self._session_state.session = session
        if not session:
            return
        await self._ensure_session_token_fresh()
        session = self._session_state.session
        if not session:
            return
        self._session_state.last_email = session.email
        # Restore consent persistence with the loaded session
        consent_storage.set_session_token(session.access_token)
        consent_storage.load_user_consents(session.user_id, session.access_token)

    async def _ensure_session_token_fresh(self, *, force_refresh: bool = False) -> bool:
        session = self._session_state.session
        if not session:
            return False
        if not session.refresh_token:
            return bool(session.access_token)
        if not force_refresh and not self._session_service.needs_refresh(session):
            return True
        refresh_token = session.refresh_token
        try:
            auth = self._get_auth()
        except AuthError as exc:
            self._session_state.auth_error = str(exc)
            self._show_status(f"Unable to refresh session: {exc}", "error")
            return False
        try:
            refreshed = await asyncio.to_thread(auth.refresh_session, refresh_token)
        except AuthError as exc:
            self._session_state.auth_error = str(exc)
            self._logout()
            self._show_status("Session expired. Please sign in again.", "warning")
            return False
        except Exception as exc:
            self._show_status(f"Unable to refresh session: {exc}", "warning")
            return False

        self._session_state.session = refreshed
        self._session_state.last_email = refreshed.email
        consent_storage.set_session_token(refreshed.access_token)
        consent_storage.load_user_consents(refreshed.user_id, refreshed.access_token)
        self._persist_session()
        return True

    def _refresh_consent_state(self) -> None:
        self._consent_state.record = None
        self._consent_state.error = None
        if not self._session_state.session:
            return
        record, error = self._session_service.refresh_consent(
            self._consent_state.validator,
            self._session_state.session.user_id,
        )
        self._consent_state.record = record
        self._consent_state.error = error
        if getattr(self, "is_mounted", False):
            try:
                self._update_session_status()
            except Exception:
                pass

    def _load_preferences(self) -> None:
        if self._preferences_state.summary and self._preferences_state.profiles and not self._preferences_state.error:
            return
        self._preferences_state.summary = None
        self._preferences_state.profiles = {}
        self._preferences_state.error = None
        self._preferences_state.config = {}
        if not self._session_state.session:
            return
        summary, profiles, config, error = self._preferences_service.load_preferences(self._session_state.session.user_id)
        self._preferences_state.summary = summary
        self._preferences_state.profiles = profiles
        self._preferences_state.config = config
        self._preferences_state.error = error

    def _current_scan_preferences(self) -> ScanPreferences:
        config = self._preferences_state.config or self._preferences_service.default_structure()
        profile_name = None
        if self._preferences_state.summary and isinstance(self._preferences_state.summary, dict):
            profile_name = self._preferences_state.summary.get("current_profile")
        if profile_name is None and isinstance(config, dict):
            profile_name = config.get("current_profile")
        return self._preferences_service.preferences_from_config(config, profile_name)

    def _render_scan_progress(
        self,
        completed_steps: Sequence[tuple[str, float]],
        current_step: tuple[str, float] | None,
    ) -> str:
        lines = ["[b]Run Portfolio Scan[/b]", "", "[b]Current step[/b]"]
        if current_step:
            step, elapsed = current_step
            lines.append(f"• {step} ({elapsed:.1f}s elapsed)")
        else:
            lines.append("• Initializing scan…")

        if completed_steps:
            lines.append("")
            lines.append("[b]Completed[/b]")
            for step, duration in completed_steps[-4:]:
                lines.append(f"• {step} ({duration:.1f}s)")

        lines.append("")
        lines.append("Large directories may take a minute. Press Ctrl+C to cancel safely.")
        return "\n".join(lines)

    def _render_progress_label(
        self,
        current_step: tuple[str, float] | None,
        file_progress: Dict[str, object] | None,
    ) -> str:
        if current_step:
            step, elapsed = current_step
            if file_progress and self._is_parsing_step(step):
                total = int(file_progress.get("total") or 0)
                processed = int(file_progress.get("processed") or 0)
                if total > 0:
                    ratio = max(0.0, min(1.0, processed / total))
                    if ratio >= 1.0:
                        return f"{step} — 100% complete"
                    eta_suffix = ""
                    elapsed_progress = float(file_progress.get("elapsed") or 0.0)
                    if processed > 0 and processed < total and elapsed_progress > 0.0:
                        remaining = total - processed
                        eta_seconds = remaining * (elapsed_progress / processed)
                        if eta_seconds > 0:
                            eta_suffix = f" — ETA {self._format_eta_duration(eta_seconds)}"
                    return f"{step} — {ratio * 100:.0f}% complete{eta_suffix}"
            return f"{step} ({elapsed:.1f}s elapsed)"
        return "Preparing scan…"

    @staticmethod
    def _is_parsing_step(step: str) -> bool:
        return "parsing files" in step.lower()

    @staticmethod
    def _format_eta_duration(seconds: float) -> str:
        if not math.isfinite(seconds):
            return "--"
        seconds = max(0.0, seconds)
        if seconds < 1:
            return "<1s"
        minutes, secs = divmod(int(round(seconds)), 60)
        if minutes >= 60:
            hours, minutes = divmod(minutes, 60)
            return f"{hours}h {minutes:02d}m"
        if minutes:
            return f"{minutes}m {secs:02d}s"
        return f"{secs}s"

    def _progress_ratio(
        self,
        completed_steps: Sequence[tuple[str, float]],
        current_step: tuple[str, float] | None,
        file_progress: Dict[str, object] | None,
    ) -> float:
        base_total = len(self.SCAN_PROGRESS_STEPS) or 1
        total_slots = max(base_total, len(completed_steps) + (1 if current_step else 0), 1)
        completed_count = min(len(completed_steps), total_slots)
        ratio = completed_count / total_slots
        if current_step:
            in_progress = 0.5
            if file_progress and self._is_parsing_step(current_step[0]):
                total = int(file_progress.get("total") or 0)
                processed = int(file_progress.get("processed") or 0)
                if total > 0:
                    in_progress = max(0.0, min(1.0, processed / total))
            ratio += in_progress / total_slots
        if not current_step and completed_count >= total_slots:
            return 1.0
        return max(0.0, min(1.0, ratio))

    def _render_account_detail(self) -> str:
        lines = ["[b]Account[/b]"]
        if self._session_state.session:
            consent_status = "[green]granted[/green]" if self._consent_state.record else "[#9ca3af]pending[/#9ca3af]"
            if self._consent_state.error:
                consent_status = f"[#9ca3af]pending[/#9ca3af] — {self._consent_state.error}"
            external = consent_storage.get_consent(
                self._session_state.session.user_id, ConsentValidator.SERVICE_EXTERNAL
            )
            external_status = "[green]enabled[/green]" if external and external.get("consent_given") else "[#9ca3af]disabled[/#9ca3af]"
            lines.extend(
                [
                    "",
                    f"• User: [b]{self._session_state.session.email}[/b]",
                    f"• Required consent: {consent_status}",
                    f"• External services: {external_status}",
                    "",
                    "Press Enter or Ctrl+L to manage the current session.",
                ]
            )
        else:
            lines.extend(
                [
                    "",
                    "• Status: [red]signed out[/red]",
                    "• Press Enter or Ctrl+L to sign in.",
                ]
            )
            if self._session_state.auth_error:
                lines.append(f"• [#9ca3af]Auth issue:[/#9ca3af] {self._session_state.auth_error}")
        return "\n".join(lines)
    
    
    def _render_saved_projects_detail(self) -> str:
        """Render the saved projects detail panel."""
        lines = ["[b]View Saved Projects[/b]"]
        
        if not self._session_state.session:
            lines.extend([
                "",
                "• Sign in (Ctrl+L) to view your saved project scans.",
                "• Projects are automatically saved when you export scan results.",
            ])
            return "\n".join(lines)
        
        project_count = len(self._projects_state.projects_list)
        
        lines.extend([
            "",
            f"• Saved projects: {project_count}",
            "• Press Enter to browse your projects.",
            "",
            "Each export automatically saves to your project library.",
        ])
        
        if project_count > 0:
            recent = self._projects_state.projects_list[0]
            name = recent.get("project_name", "Unknown")
            timestamp = recent.get("scan_timestamp", "")
            
            if timestamp:
                try:
                    dt = datetime.fromisoformat(timestamp.replace("Z", "+00:00"))
                    timestamp_str = dt.strftime("%Y-%m-%d")
                except:
                    timestamp_str = "recently"
            else:
                timestamp_str = "recently"
            
            lines.append(f"• Most recent: {name} ({timestamp_str})")
        
        return "\n".join(lines)

    def _render_saved_resumes_detail(self) -> str:
        """Render the saved resumes detail panel."""
        lines = ["[b]View Saved Resumes[/b]"]
        if not self._session_state.session:
            lines.extend(
                [
                    "",
                    "• Sign in (Ctrl+L) to sync resume snippets.",
                    "• Resume items save automatically after generation.",
                ]
            )
            return "\n".join(lines)

        resume_count = len(self._resumes_state.resumes_list)
        lines.extend(
            [
                "",
                f"• Saved resume items: {resume_count}",
                "• Press Enter to browse your resume snippets.",
                "",
                "Each generated resume snippet is synced to Supabase.",
            ]
        )
        if resume_count > 0:
            recent = self._resumes_state.resumes_list[0]
            name = recent.get("project_name", "Unnamed project")
            created = recent.get("created_at", "")
            lines.append(f"• Most recent: {name}")
            if created:
                lines.append(f"• Generated: {created[:19]}")
        return "\n".join(lines)
    

    def _render_last_scan_detail(self) -> str:
        lines = ["[b]View Last Analysis[/b]"]
        if not self._scan_state.parse_result:
            lines.extend(
                [
                    "",
                    "• No scans have been completed yet.",
                    "• Run 'Run Portfolio Scan' to populate this view.",
                ]
            )
            return "\n".join(lines)

        summary = self._scan_state.parse_result.summary or {}
        files_processed = summary.get("files_processed", len(self._scan_state.parse_result.files))
        issues_count = summary.get("issues_count", len(self._scan_state.parse_result.issues))
        filtered = summary.get("filtered_out")
        target = str(self._scan_state.target) if self._scan_state.target else "Unknown target"

        lines.extend(
            [
                "",
                f"• Target: {target}",
                f"• Relevant files only: {'Yes' if self._scan_state.relevant_only else 'No'}",
                f"• Files processed: {files_processed}",
            ]
        )
        skipped = summary.get("files_skipped")
        if skipped:
            lines.append(f"• Cached skips: {skipped}")
        lines.append(f"• Issues: {issues_count}")
        if filtered is not None and self._scan_state.relevant_only:
            lines.append(f"• Filtered out: {filtered}")
        lines.extend(
            [
                "",
                "Press Enter to reopen the most recent results without rescanning.",
            ]
        )
        return "\n".join(lines)

    def _render_preferences_detail(self) -> str:
        lines = ["[b]Settings & Preferences[/b]"]
        if not self._session_state.session:
            lines.extend(
                [
                    "",
                    "• Sign in (Ctrl+L) to load your Supabase-backed preferences.",
                ]
            )
            return "\n".join(lines)

        self._load_preferences()
        if self._preferences_state.error:
            lines.append(f"\n[#94a3b8]Warning:[/#94a3b8] {self._preferences_state.error}")

        summary = self._preferences_state.summary or {}
        lines.extend(
            [
                "",
                f"• Active profile: [b]{summary.get('current_profile', 'unknown')}[/b]",
                f"• Extensions: {', '.join(summary.get('extensions', [])) or 'not limited'}",
                f"• Excluded dirs: {', '.join(summary.get('exclude_dirs', [])) or 'none'}",
                f"• Max size: {summary.get('max_file_size_mb', '—')} MB",
                f"• Follow symlinks: {'Yes' if summary.get('follow_symlinks') else 'No'}",
            ]
        )

        if self._preferences_state.profiles:
            preview = []
            for name, details in list(self._preferences_state.profiles.items())[:3]:
                desc = details.get("description", "")
                preview.append(f"{name} — {desc}")
            lines.append("")
            lines.append("Available profiles:")
            lines.extend(f"  • {item}" for item in preview)
            if len(self._preferences_state.profiles) > 3:
                lines.append(f"  • … {len(self._preferences_state.profiles) - 3} more")

        lines.append("")
        lines.append("Press Enter to open the preferences dialog.")
        return "\n".join(lines)

    def _render_ai_detail(self) -> str:
        lines = ["[b]AI-Powered Analysis[/b]"]
        if not self._session_state.session:
            lines.extend(["", "• Sign in to unlock AI-powered summaries."])
            return "\n".join(lines)

        if not self._consent_state.record:
            lines.append("\n• Grant required consent to enable AI analysis.")
        if not self._has_external_consent():
            lines.append("• External services consent must be enabled.")
        if not self._scan_state.parse_result:
            lines.append("• Run a scan to provide data for the analysis.")

        if self._ai_state.client is None:
            lines.append("\nPress Enter to add or verify your OpenAI API key.")
        else:
            lines.append("\nAPI key verified — press Enter to refresh insights.")

        if self._ai_state.last_analysis:
            summary = self._ai_service.summarize_analysis(self._ai_state.last_analysis)
            if summary:
                lines.append("")
                lines.append(summary)

        return "\n".join(lines)

    def _render_consent_detail(self) -> str:
        lines = ["[b]Consent Management[/b]"]
        if not self._session_state.session:
            lines.extend(["", "• Sign in (Ctrl+L) to review consent state."])
            return "\n".join(lines)

        self._refresh_consent_state()
        record = self._consent_state.record
        required = "[green]granted[/green]" if record else "[#9ca3af]missing[/#9ca3af]"
        external = consent_storage.get_consent(
            self._session_state.session.user_id, ConsentValidator.SERVICE_EXTERNAL
        )
        external_status = "[green]enabled[/green]" if external and external.get("consent_given") else "[#9ca3af]disabled[/#9ca3af]"
        lines.extend(
            [
                "",
                f"• Required consent: {required}",
                f"• External services: {external_status}",
            ]
        )
        if record and getattr(record, "created_at", None):
            timestamp = record.created_at.isoformat(timespec="minutes")
            lines.append(f"• Granted on: {timestamp}")
        if self._consent_state.error:
            lines.append(f"• [#9ca3af]Note:[/#9ca3af] {self._consent_state.error}")
        lines.append("")
        lines.append("Press Enter to review privacy notices or toggle consent settings.")
        return "\n".join(lines)

    def _start_ai_analysis(self) -> None:
        if self._ai_state.task and not self._ai_state.task.done():
            return
        self._ai_state.pending_analysis = False
        detail_panel = self.query_one("#detail", Static)
        detail_panel.update("[b]AI-Powered Analysis[/b]\n\nPreparing AI insights…")
        self._show_status("Preparing AI analysis…", "info")
        self._ai_state.task = asyncio.create_task(self._run_ai_analysis())

    async def _run_ai_analysis(self) -> None:
        detail_panel = self.query_one("#detail", Static)

        if not self._ai_state.client or not self._scan_state.parse_result:
            self._surface_error(
                "AI-Powered Analysis",
                "A recent scan and a verified API key are required.",
                "Run a portfolio scan, grant external consent, then provide your OpenAI API key.",
            )
            self._ai_state.task = None
            return

        try:
            result = await asyncio.to_thread(
                self._ai_service.execute_analysis,
                self._ai_state.client,
                self._scan_state.parse_result,
                languages=self._scan_state.languages or [],
                target_path=str(self._scan_state.target) if self._scan_state.target else None,
                archive_path=str(self._scan_state.archive) if self._scan_state.archive else None,
                git_repos=self._scan_state.git_repos,
            )
        except asyncio.CancelledError:
            self._show_status("AI analysis cancelled.", "info")
            detail_panel.update(self._render_ai_detail())
            raise
        except InvalidAIKeyError as exc:
            self._ai_state.client = None
            self._ai_state.api_key = None
            self._surface_error(
                "AI-Powered Analysis",
                f"Invalid API key: {exc}",
                "Copy a fresh key from OpenAI and try again.",
            )
        except AIDependencyError as exc:
            self._surface_error(
                "AI-Powered Analysis",
                f"Unavailable: {exc}",
                "Ensure the optional AI dependencies are installed (see backend/requirements.txt).",
            )
        except AIProviderError as exc:
            self._surface_error(
                "AI-Powered Analysis",
                f"AI service error: {exc}",
                "Retry in a few minutes or reduce the input size.",
            )
        except Exception as exc:
            self._surface_error(
                "AI-Powered Analysis",
                f"Unexpected error ({exc.__class__.__name__}): {exc}",
                "Check your network connection and rerun the analysis.",
            )
        else:
            self._ai_state.last_analysis = result
            rendered = self._ai_service.format_analysis(result)
            if rendered.strip():
                detail_panel.update(rendered)
            else:
                detail_panel.update("[b]AI-Powered Analysis[/b]\n\nNo AI insights were returned.")
            saved = self._persist_ai_output(rendered, result)
            files_count = result.get("files_analyzed_count")
            message = "AI analysis complete."
            if files_count:
                message = f"AI analysis complete — {files_count} files reviewed."
            if saved:
                message = f"{message} Saved to {self._ai_output_path.name}."
            self._show_status(message, "success")
        finally:
            self._ai_state.task = None
            
    # --- Projects helpers ---

    async def _load_and_show_projects(self) -> None:
        """Load user's projects and show the projects screen."""
        if not self._session_state.session:
            self._show_status("Sign in to view projects.", "error")
            return
        
        try:
            projects_service = self._get_projects_service()
        except ProjectsServiceError as exc:
            self._show_status(f"Projects unavailable: {exc}", "error")
            return
        
        try:
            projects = await asyncio.to_thread(
                projects_service.get_user_projects,
                self._session_state.session.user_id
            )
        except ProjectsServiceError as exc:
            self._show_status(f"Failed to load projects: {exc}", "error")
            return
        except Exception as exc:
            self._show_status(f"Unexpected error loading projects: {exc}", "error")
            return
        
        self._projects_state.projects_list = projects
        self._projects_state.error = None
        self._refresh_current_detail()
        self.push_screen(ProjectsScreen(projects))
        self._show_status(f"Loaded {len(projects)} project(s).", "success")

    async def _load_and_show_resumes(self) -> None:
        """Load user's saved resumes and show the resumes screen."""
        if not self._session_state.session:
            self._show_status("Sign in to view resumes.", "error")
            return
        try:
            resume_service = self._get_resume_storage_service()
        except ResumeStorageError as exc:
            if self._is_expired_token_error(exc):
                self._handle_session_expired()
            else:
                self._show_status(f"Resumes unavailable: {exc}", "error")
            return
        try:
            resumes = await asyncio.to_thread(
                resume_service.get_user_resumes,
                self._session_state.session.user_id,
            )
        except ResumeStorageError as exc:
            if self._is_expired_token_error(exc):
                self._handle_session_expired()
            else:
                self._show_status(f"Failed to load resumes: {exc}", "error")
            return
        except Exception as exc:
            self._show_status(f"Unexpected error loading resumes: {exc}", "error")
            return
        self._resumes_state.resumes_list = resumes
        self._resumes_state.error = None
        self._refresh_current_detail()
        self.push_screen(ResumesScreen(resumes))
        self._show_status(f"Loaded {len(resumes)} resume item(s).", "success")

    async def on_project_selected(self, message: ProjectSelected) -> None:
        """Handle when user selects a project to view."""
        message.stop()
        
        if not self._session_state.session:
            self._show_status("Sign in required.", "error")
            return
        
        project_id = message.project.get("id")
        if not project_id:
            self._show_status("Invalid project selected.", "error")
            return
        
        self._show_status("Loading project details…", "info")
        
        try:
            projects_service = self._get_projects_service()
            full_project = await asyncio.to_thread(
                projects_service.get_project_scan,
                self._session_state.session.user_id,
                project_id
            )
        except Exception as exc:
            self._show_status(f"Failed to load project: {exc}", "error")
            return
        
        if not full_project:
            self._show_status("Project not found.", "error")
            return
        
        self._projects_state.selected_project = full_project
        self._show_status("Project loaded.", "success")
        self.push_screen(ProjectViewerScreen(full_project))

    async def on_project_deleted(self, message: ProjectDeleted) -> None:
        """Handle when user deletes a project."""
        message.stop()
        
        if not self._session_state.session:
            self._show_status("Sign in required.", "error")
            return
        
        project_id = message.project_id
        self._show_status("Deleting project…", "info")
        
        try:
            projects_service = self._get_projects_service()
            success = await asyncio.to_thread(
                projects_service.delete_project,
                self._session_state.session.user_id,
                project_id
            )
        except Exception as exc:
            self._show_status(f"Failed to delete project: {exc}", "error")
            return
        
        if success:
            self._show_status("Project deleted successfully.", "success")
            # Reload projects list
            await self._load_and_show_projects()
        else:
            self._show_status("Failed to delete project.", "error")

    async def on_resume_selected(self, message: ResumeSelected) -> None:
        """Handle viewing a saved resume item."""
        message.stop()
        if not self._session_state.session:
            self._show_status("Sign in required.", "error")
            return
        resume_id = message.resume.get("id")
        if not resume_id:
            self._show_status("Invalid resume selected.", "error")
            return
        self._show_status("Loading resume item…", "info")
        try:
            resume_service = self._get_resume_storage_service()
            record = await asyncio.to_thread(
                resume_service.get_resume_item,
                self._session_state.session.user_id,
                resume_id,
            )
        except ResumeStorageError as exc:
            if self._is_expired_token_error(exc):
                self._handle_session_expired()
            else:
                self._show_status(f"Failed to load resume: {exc}", "error")
            return
        except Exception as exc:
            self._show_status(f"Unexpected error loading resume: {exc}", "error")
            return
        if not record:
            self._show_status("Resume not found.", "error")
            return
        self._resumes_state.selected_resume = record
        self._show_status("Resume loaded.", "success")
        self.push_screen(ResumeViewerScreen(record))

    async def on_resume_deleted(self, message: ResumeDeleted) -> None:
        """Handle deleting a saved resume item."""
        message.stop()
        if not self._session_state.session:
            self._show_status("Sign in required.", "error")
            return
        resume_id = message.resume_id
        self._show_status("Deleting resume…", "info")
        try:
            resume_service = self._get_resume_storage_service()
            success = await asyncio.to_thread(
                resume_service.delete_resume_item,
                self._session_state.session.user_id,
                resume_id,
            )
        except ResumeStorageError as exc:
            if self._is_expired_token_error(exc):
                self._handle_session_expired()
            else:
                self._show_status(f"Failed to delete resume: {exc}", "error")
            return
        except Exception as exc:
            self._show_status(f"Unexpected error deleting resume: {exc}", "error")
            return
        if success:
            self._show_status("Resume deleted successfully.", "success")
            await self._load_and_show_resumes()
        else:
            self._show_status("Failed to delete resume.", "error")
        
    async def on_project_insights_cleared(self, message: ProjectInsightsCleared) -> None:
        """Handle deletion of stored insights without removing shared files."""
        message.stop()

        if not self._session_state.session:
            self._show_status("Sign in required.", "error")
            return

        project_id = message.project_id
        self._show_status("Clearing stored insights…", "info")

        try:
            projects_service = self._get_projects_service()
            success = await asyncio.to_thread(
                projects_service.delete_project_insights,
                self._session_state.session.user_id,
                project_id,
            )
        except ProjectsServiceError as exc:
            self._show_status(f"Failed to clear insights: {exc}", "error")
            return
        except Exception as exc:
            self._show_status(f"Unexpected error clearing insights: {exc}", "error")
            return

        if success:
            self._show_status(
                "Insights deleted. Shared uploads remain intact.",
                "success",
            )
            await self._load_and_show_projects()
        else:
            self._show_status("No insights were deleted.", "warning")
        
    async def _save_scan_to_database(self, scan_data: Dict[str, Any]) -> None:
        """Save the scan to the projects database."""
        if not self._session_state.session:
            return
        
        try:
            projects_service = self._get_projects_service()
        except ProjectsServiceError:
            # Silently fail - user still has local export
            return
        
        # Generate project name from target
        target = self._scan_state.target
        if target:
            project_name = target.name
            project_path = str(target)
        else:
            project_name = f"Scan_{datetime.now().strftime('%Y%m%d_%H%M%S')}"
            project_path = "Unknown"
        
        session = self._session_state.session
        if not session:
            return

        try:
            project_record = await asyncio.to_thread(
                projects_service.save_scan,
                session.user_id,
                project_name,
                project_path,
                scan_data,
            )
        except Exception as exc:
            # Log but don't fail - user still has local export
            self._debug_log(f"Failed to save scan to database: {exc}")
    async def _save_resume_to_database(self, resume_item: ResumeItem) -> None:
        """Persist generated resume items for signed-in users."""
        if not self._session_state.session:
            return
        try:
            resume_service = self._get_resume_storage_service()
        except ResumeStorageError:
            return

        metadata = self._collect_resume_metadata()
        target_path = self._scan_state.target
        try:
            await asyncio.to_thread(
                resume_service.save_resume_item,
                self._session_state.session.user_id,
                resume_item,
                metadata=metadata,
                target_path=target_path,
            )
            self._debug_log(f"Resume saved to database for project: {resume_item.project_name}")
        except ResumeStorageError as exc:
            self._debug_log(f"Resume storage unavailable: {exc}")
            if self._is_expired_token_error(exc):
                self._handle_session_expired()
        except Exception as exc:
            self._debug_log(f"Unexpected error saving resume item: {exc}")

    def _collect_resume_metadata(self) -> Dict[str, Any]:
        """Gather lightweight metadata about the resume source project."""
        languages = []
        for entry in self._scan_state.languages:
            if isinstance(entry, dict):
                name = entry.get("name") or entry.get("language")
                if name:
                    languages.append(str(name))
            elif entry:
                languages.append(str(entry))

        metadata: Dict[str, Any] = {}
        if languages:
            metadata["languages"] = languages

        metadata["code_file_count"] = self._scan_state.code_file_count
        metadata["git_repo_count"] = len(self._scan_state.git_repos)

        if self._scan_state.target:
            metadata["target_path"] = str(self._scan_state.target)

        if self._scan_state.skills_analysis_result:
            metadata["skills"] = [
                getattr(skill, "name", str(skill))
                for skill in self._scan_state.skills_analysis_result[:8]
            ]

        metrics = self._scan_state.contribution_metrics
        if metrics:
            metadata["total_commits"] = getattr(metrics, "total_commits", None)
            metadata["total_contributors"] = getattr(metrics, "total_contributors", None)
            metadata["project_type"] = getattr(metrics, "project_type", None)

        return {key: value for key, value in metadata.items() if value not in (None, [], {})}

    @staticmethod
    def _is_expired_token_error(exc: ResumeStorageError) -> bool:
        message = str(exc)
        return "JWT expired" in message or "PGRST303" in message

    def _handle_session_expired(self) -> None:
        """Notify the user that their Supabase session is no longer valid."""
        self._session_state.session = None
        self._update_session_status()
        self._show_status("Session expired — press Ctrl+L to sign in again.", "warning")

    # ----------------------------
    # main branch: project caching
    # ----------------------------

    async def _save_project_scan(
        self,
        project_name: str,
        scan_data: Dict[str, Any],
        project_record: Dict[str, Any],
        projects_service: ProjectsService,
        session: Session,
    ) -> None:
        """Save project scan results and cached file metadata."""
        return  # (This return was already present in your screenshot; keep it)

        project_id = project_record.get("id")
        if project_id:
            self._scan_state.project_id = project_id
        self._debug_log(f"Scan saved to database: {project_name}")

        if not project_id:
            return

        cached_records = self._build_cached_file_records(scan_data)
        if not cached_records:
            return

        try:
            await asyncio.to_thread(
                projects_service.upsert_cached_files,
                session.user_id,
                project_id,
                cached_records,
            )

            previous_paths = set(self._scan_state.cached_files.keys())
            current_paths = {
                entry["relative_path"]
                for entry in cached_records
                if entry.get("relative_path")
            }
            stale_paths = sorted(previous_paths - current_paths)

            if stale_paths:
                await asyncio.to_thread(
                    projects_service.delete_cached_files,
                    session.user_id,
                    project_id,
                    stale_paths,
                )

            self._scan_state.cached_files = {
                entry["relative_path"]: entry
                for entry in cached_records
                if entry.get("relative_path")
            }

        except ProjectsServiceError as exc:
            self._debug_log(f"Failed to update cached file metadata: {exc}")

    def _build_cached_file_records(self, scan_data: Dict[str, Any]) -> List[Dict[str, Any]]:
        files = scan_data.get("files") or []
        records: List[Dict[str, Any]] = []
        if not files:
            return records

        timestamp = datetime.now(timezone.utc).isoformat()

        for entry in files:
            path = entry.get("path")
            modified = entry.get("modified_at")
            if not path or not modified:
                continue

            media_info = entry.get("media_info")
            metadata: Dict[str, Any] = {}
            if media_info:
                metadata["media_info"] = media_info

            records.append(
                {
                    "relative_path": path,
                    "size_bytes": entry.get("size_bytes"),
                    "mime_type": entry.get("mime_type"),
                    "metadata": metadata,
                    "last_seen_modified_at": modified,
                    "last_scanned_at": timestamp,
                }
            )

        return records


def main() -> None:
    try:
        PortfolioTextualApp().run()
    except KeyboardInterrupt:
        # Ensure Ctrl+C exits cleanly without dumping a traceback to the terminal.
        print("\nScan interrupted by user. Exiting…")
        raise SystemExit(130) from None


if __name__ == "__main__":
    main()<|MERGE_RESOLUTION|>--- conflicted
+++ resolved
@@ -232,7 +232,8 @@
         self._contribution_service = ContributionAnalysisService()
         self._resume_service = ResumeGenerationService()
         self._projects_service: Optional[ProjectsService] = None
-<<<<<<< HEAD
+        self._resume_storage_service: Optional[ResumeStorageService] = None
+        self._media_analyzer: Optional[MediaAnalyzer] = None
         try:
             self._document_analyzer = DocumentAnalyzer()
             self._document_analysis_error: Optional[str] = None
@@ -241,11 +242,6 @@
             self._document_analysis_error = str(exc)
         self._preferences_screen: Optional[PreferencesScreen] = None
         self._consent_screen: Optional[ConsentScreen] = None
-=======
-        self._resume_storage_service: Optional[ResumeStorageService] = None
-        self._media_analyzer: Optional[MediaAnalyzer] = None
-
->>>>>>> 26abcf70
         self._scan_results_screen: Optional[ScanResultsScreen] = None
         self._init_resume_storage_service()
         self._init_media_analyzer()
