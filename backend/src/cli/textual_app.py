--- conflicted
+++ resolved
@@ -653,19 +653,24 @@
             actions.append(("git", "Run Git analysis"))
         # Contribution metrics available for all projects (Git or file-based)
         if self._scan_state.code_file_count > 0 or self._scan_state.git_repos:
-            actions.append(("contributions", "Contribution metrics"))
+          actions.append(("contributions", "Contribution metrics"))
+
         actions.append(("export", "Export JSON report"))
+
         if self._scan_state.pdf_candidates:
-<<<<<<< HEAD
-            actions.append(("pdf", "PDF analysis"))
+          label = (
+            "View PDF summaries"
+            if self._scan_state.pdf_summaries
+            else "Analyze PDF files"
+           )
+          actions.append(("pdf", label))
+
         if self._scan_state.document_candidates:
             actions.append(("documents", "Document analysis"))
+
         if self._scan_state.git_repos:
             actions.append(("git", "Git analysis"))
-=======
-            label = "View PDF summaries" if self._scan_state.pdf_summaries else "Analyze PDF files"
-            actions.append(("pdf", label))
->>>>>>> e69d98f7
+
         if self._scan_state.has_media_files:
             actions.append(("media", "Media analysis"))
         actions.append(("close", "Close"))
