--- conflicted
+++ resolved
@@ -1,10 +1,7 @@
 from __future__ import annotations
 
-<<<<<<< HEAD
 import asyncio
-=======
 from math import log
->>>>>>> 1d86946d
 import re
 import textwrap
 from pathlib import Path
