--- conflicted
+++ resolved
@@ -480,28 +480,20 @@
     }
     
     .improvement-results-dialog {
-<<<<<<< HEAD
         width: 120;
         max-width: 95%;
         height: 50;
         max-height: 90%;
-=======
-         width: 100%;             /* ✅ Remove width constraint */
-        height: 100%;  
->>>>>>> f9e2a5d3
         border: thick $background 80%;
         background: $surface;
         padding: 1 2;
     }
     
     #results-scroll {
+    #results-scroll {
         width: 100%;
-<<<<<<< HEAD
         height: 1fr;
         min-height: 20;
-=======
-        height: 100%;            /* ✅ Use viewport height */
->>>>>>> f9e2a5d3
         border: solid $primary;
         margin: 1 0;
         overflow-y: auto;
@@ -520,11 +512,6 @@
         height: auto;
         align: center middle;
         padding: 1 0;
-    }
-    
-    #results-content {
-        width: 100%;
-        height: auto;
     }
     """
     
@@ -544,11 +531,7 @@
                 classes="dialog-subtitle",
             ),
             ScrollableContainer(
-<<<<<<< HEAD
                 RichLog(id="results-content", wrap=False, highlight=False, max_lines=5000),
-=======
-                RichLog(id="results-content", wrap=False, highlight=True),
->>>>>>> f9e2a5d3
                 id="results-scroll"
             ),
             Horizontal(
