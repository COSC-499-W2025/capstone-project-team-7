--- conflicted
+++ resolved
@@ -951,14 +951,14 @@
         self.project_id = project_id
 
 
-<<<<<<< HEAD
 class ProjectInsightsCleared(Message):
     """Message sent when user clears insights for a project."""
 
     def __init__(self, project_id: str) -> None:
         super().__init__()
         self.project_id = project_id
-=======
+
+
 class ResumeSelected(Message):
     """Message sent when user wants to view a saved resume."""
 
@@ -973,8 +973,6 @@
     def __init__(self, resume_id: str) -> None:
         super().__init__()
         self.resume_id = resume_id
->>>>>>> 26abcf70
-
 
 class ProjectsScreen(ModalScreen[None]):
     """Screen for browsing saved project scans."""
