--- conflicted
+++ resolved
@@ -5,12 +5,9 @@
 import textwrap
 from pathlib import Path
 from typing import Any, Dict, List, Optional
-<<<<<<< HEAD
 from unittest import result
-=======
 from dataclasses import dataclass
 
->>>>>>> 1d86946d
 
 from textual.app import ComposeResult
 from textual.containers import Horizontal, ScrollableContainer, Vertical
