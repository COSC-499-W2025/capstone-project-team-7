"""Service for managing project scan storage and retrieval."""
from __future__ import annotations

from datetime import datetime
from pathlib import Path
from typing import Dict, List, Optional, Any
<<<<<<< HEAD
=======
import json
>>>>>>> af407a8f
import logging

try:
    from supabase import Client, create_client
    SUPABASE_AVAILABLE = True
except ImportError:
    SUPABASE_AVAILABLE = False
    Client = None  # type: ignore
    def create_client(*args, **kwargs):  # type: ignore
        raise ImportError("supabase-py is not installed")


class ProjectsServiceError(Exception):
    """Base error for projects service."""


class ProjectsService:
    """Manage project scan storage in Supabase."""
    
    def __init__(
        self,
        supabase_url: Optional[str] = None,
        supabase_key: Optional[str] = None,
        *,
        encryption_service=None,
        encryption_required: bool = False,
    ):
        if not SUPABASE_AVAILABLE and not callable(create_client):
            raise ProjectsServiceError("Supabase client not available. Install supabase-py.")
        
        # Initialize Supabase client
        import os
        self.supabase_url = supabase_url or os.getenv("SUPABASE_URL")
        self.supabase_key = supabase_key or os.getenv("SUPABASE_KEY")
        
        if not self.supabase_url or not self.supabase_key:
            raise ProjectsServiceError("Supabase credentials not configured.")

        self._encryption = encryption_service
        if self._encryption is None:
            try:
                from .encryption import EncryptionService  # local import to avoid hard dependency at import time
                self._encryption = EncryptionService()
            except Exception as exc:
                if encryption_required:
                    raise ProjectsServiceError(f"Encryption unavailable: {exc}") from exc
                self._encryption = None
        
        try:
            self.client: Client = create_client(self.supabase_url, self.supabase_key)
        except Exception as exc:
            raise ProjectsServiceError(f"Failed to initialize Supabase client: {exc}") from exc
    
    def save_scan(
        self,
        user_id: str,
        project_name: str,
        project_path: str,
        scan_data: Dict[str, Any],
    ) -> Dict[str, Any]:
        """
        Save or update a project scan.
        
        Args:
            user_id: User's UUID
            project_name: Name/identifier for this project
            project_path: Filesystem path that was scanned
            scan_data: Complete JSON export payload
        
        Returns:
            Saved project record
        """
        try:
            # Extract metadata from scan_data
            summary = scan_data.get("summary", {})
            
            languages = []
            if "languages" in summary:
                lang_data = summary["languages"]
                if isinstance(lang_data, list):
                    for lang in lang_data:
                        if isinstance(lang, dict):
<<<<<<< HEAD
=======
                            # Try multiple possible keys
>>>>>>> af407a8f
                            name = lang.get("name") or lang.get("language") or "Unknown"
                            if name and name != "Unknown":
                                languages.append(name)
                        elif isinstance(lang, str):
                            languages.append(lang)
                elif isinstance(lang_data, dict):
                    languages = list(lang_data.keys())
                
            record = {
                "user_id": user_id,
                "project_name": project_name,
                "project_path": project_path,
                "scan_data": self._encrypt_scan_data(scan_data),
                "scan_timestamp": datetime.now().isoformat(),
                "total_files": summary.get("files_processed", 0),
                "total_lines": scan_data.get("code_analysis", {}).get("metrics", {}).get("total_lines", 0),
                "languages": languages,
                "has_media_analysis": "media_analysis" in scan_data,
                "has_pdf_analysis": "pdf_analysis" in scan_data,
                "has_code_analysis": "code_analysis" in scan_data,
                "has_skills_analysis": "skills_analysis" in scan_data and scan_data.get("skills_analysis", {}).get("success"),
                "has_document_analysis": "document_analysis" in scan_data,
                "has_git_analysis": "git_analysis" in scan_data,
                "has_contribution_metrics": "contribution_metrics" in scan_data,
                "contribution_score": scan_data.get("contribution_ranking", {}).get("score"),
                "user_commit_share": scan_data.get("contribution_ranking", {}).get("user_commit_share"),
                "total_commits": scan_data.get("contribution_metrics", {}).get("total_commits"),
                "primary_contributor": (
                    (scan_data.get("contribution_metrics", {}).get("primary_contributor") or {}).get("name")
                    if isinstance(scan_data.get("contribution_metrics", {}).get("primary_contributor"), dict)
                    else None
                ),
                "project_end_date": scan_data.get("contribution_metrics", {}).get("project_end_date"),
                "has_skills_progress": bool(scan_data.get("skills_progress")),
            }
            
            # Upsert (insert or update if exists)
            try:
                response = self.client.table("projects").upsert(
                    record,
                    on_conflict="user_id,project_name"
                ).execute()
            except Exception as exc:
                # Backward compatibility: some databases may not have the has_skills_progress column yet.
                if "has_skills_progress" in str(exc):
                    record.pop("has_skills_progress", None)
                    response = self.client.table("projects").upsert(
                        record,
                        on_conflict="user_id,project_name"
                    ).execute()
                else:
                    raise
            
            if not response.data:
                raise ProjectsServiceError("Failed to save project scan")
            
            return response.data[0]
            
        except Exception as exc:
            raise ProjectsServiceError(f"Failed to save scan: {exc}") from exc
    
    def get_user_projects(self, user_id: str) -> List[Dict[str, Any]]:
        """
        Get all projects for a user, ordered by most recent first.
        
        Returns:
            List of project records (without full scan_data)
        """
        try:
            response = self.client.table("projects").select(
                "id, project_name, project_path, scan_timestamp, "
                "total_files, total_lines, languages, "
                "has_media_analysis, has_pdf_analysis, has_code_analysis, has_git_analysis, "
                "has_contribution_metrics, contribution_score, user_commit_share, total_commits, "
<<<<<<< HEAD
                "primary_contributor, project_end_date, has_skills_progress, has_skills_analysis, has_document_analysis, "
=======
                "primary_contributor, project_end_date, has_skills_progress, has_skills_analysis, has_document_analysis,"
>>>>>>> af407a8f
                "created_at"
            ).eq("user_id", user_id).order("scan_timestamp", desc=True).execute()
            
            return response.data or []
            
        except Exception as exc:
            # Fall back if older schema does not include has_skills_progress
            if "has_skills_progress" in str(exc):
                response = self.client.table("projects").select(
                    "id, project_name, project_path, scan_timestamp, "
                    "total_files, total_lines, languages, "
                    "has_media_analysis, has_pdf_analysis, has_code_analysis, has_git_analysis, "
                    "has_contribution_metrics, contribution_score, user_commit_share, total_commits, "
                    "primary_contributor, project_end_date, "
                    "created_at"
                ).eq("user_id", user_id).order("scan_timestamp", desc=True).execute()
                # Ensure callers can safely read the flag even if absent
                projects = response.data or []
                for project in projects:
                    project.setdefault("has_skills_progress", False)
                return projects
            raise ProjectsServiceError(f"Failed to get projects: {exc}") from exc
    
    def get_project_scan(self, user_id: str, project_id: str) -> Optional[Dict[str, Any]]:
        """
        Get full scan data for a specific project.
        
        Args:
            user_id: User's UUID
            project_id: Project's UUID
        
        Returns:
            Complete project record with scan_data, or None if not found
        """
        try:
            response = self.client.table("projects").select("*").eq(
                "user_id", user_id
            ).eq("id", project_id).execute()
            
            if not response.data:
                return None
            
            record = response.data[0]
            record["scan_data"] = self._decrypt_scan_data(record.get("scan_data"))
            return record
            
        except Exception as exc:
            raise ProjectsServiceError(f"Failed to get project scan: {exc}") from exc
    
    def delete_project(self, user_id: str, project_id: str) -> bool:
        """
        Delete a project scan.
        
        Returns:
            True if deleted successfully
        """
        try:
            response = (
                self.client.table("projects")
                .delete()
                .eq("user_id", user_id)
                .eq("id", project_id)
                .execute()
            )
        except Exception as exc:
            raise ProjectsServiceError(f"Failed to delete project: {exc}") from exc

        return len(response.data) > 0

    def delete_project_insights(self, user_id: str, project_id: str) -> bool:
        """
        Remove stored scan insights for a project while keeping user uploads intact.

        This clears `scan_data` and all cached per-file metadata so the user can
        re-run analysis later without losing shared artifacts.
        """
        try:
            timestamp = datetime.now().isoformat()
                update_fields = {
                "scan_data": None,
                "scan_timestamp": None,
                "total_files": 0,
                "total_lines": 0,
                "languages": [],
                "has_media_analysis": False,
                "has_pdf_analysis": False,
                "has_code_analysis": False,
                "has_skills_analysis": False,
                "has_document_analysis": False,
                "has_git_analysis": False,
                "has_skills_analysis": False,      
                "has_document_analysis": False,   
                "has_skills_progress": False,
                "insights_deleted_at": timestamp,
            }
            try:
                response = (
                    self.client.table("projects")
                    .update(update_fields)
                    .eq("user_id", user_id)
                    .eq("id", project_id)
                    .execute()
                )
            except Exception as exc:
                if "has_skills_progress" not in str(exc):
                    raise ProjectsServiceError(f"Failed to delete insights: {exc}") from exc
                # Retry without the missing column for backward compatibility
                update_fields.pop("has_skills_progress", None)
                response = (
                    self.client.table("projects")
                    .update(update_fields)
                    .eq("user_id", user_id)
                    .eq("id", project_id)
                    .execute()
                )
        except Exception as exc:
            raise ProjectsServiceError(f"Failed to delete insights: {exc}") from exc

        if not response.data:
            return False

        try:
            (
                self.client.table("scan_files")
                .delete()
                .eq("owner", user_id)
                .eq("project_id", project_id)
                .execute()
            )
        except Exception as exc:
            raise ProjectsServiceError(f"Failed to prune cached files: {exc}") from exc

        return True

    def get_project_by_name(self, user_id: str, project_name: str) -> Optional[Dict[str, Any]]:
        """
        Fetch an existing project row by name.

        Returns the project record or None if not found.
        """
        try:
            response = (
                self.client.table("projects")
                .select("*")
                .eq("user_id", user_id)
                .eq("project_name", project_name)
                .limit(1)
                .execute()
            )
        except Exception as exc:
            raise ProjectsServiceError(f"Failed to load project: {exc}") from exc

        data = response.data or []
        if not data:
            return None
        record = data[0]
        record["scan_data"] = self._decrypt_scan_data(record.get("scan_data"))
        return record

    # --- Cached file metadata helpers -------------------------------------------------

    def get_cached_files(self, user_id: str, project_id: str) -> Dict[str, Dict[str, Any]]:
        """
        Return cached metadata for previously scanned files.

        The payload is a mapping of relative_path -> metadata dict so callers can
        decide whether a file needs to be reprocessed.
        """
        try:
            response = (
                self.client.table("scan_files")
                .select(
                    "relative_path, size_bytes, mime_type, sha256, metadata,"
                    " last_seen_modified_at, last_scanned_at"
                )
                .eq("owner", user_id)
                .eq("project_id", project_id)
                .execute()
            )
        except Exception as exc:
            raise ProjectsServiceError(f"Failed to load cached files: {exc}") from exc

        cached: Dict[str, Dict[str, Any]] = {}
        for row in response.data or []:
            path = row.get("relative_path")
            if not path:
                continue
            normalized = str(path).replace("\\", "/")
            cached[normalized] = {
                "size_bytes": row.get("size_bytes"),
                "mime_type": row.get("mime_type"),
                "sha256": row.get("sha256"),
                "metadata": self._decrypt_cached_metadata(row.get("metadata")),
                "last_seen_modified_at": row.get("last_seen_modified_at"),
                "last_scanned_at": row.get("last_scanned_at"),
            }
        return cached

    def upsert_cached_files(
        self,
        user_id: str,
        project_id: str,
        files: List[Dict[str, Any]],
    ) -> None:
        """
        Persist cached metadata for all files included in a scan.

        Args:
            user_id: Owner of the project
            project_id: Project identifier
            files: List of dictionaries with keys:
                - relative_path (str)
                - size_bytes (int)
                - mime_type (str)
                - sha256 (str | None)
                - metadata (dict)
                - last_seen_modified_at (datetime ISO string)
                - last_scanned_at (datetime ISO string)
        """
        if not files:
            return

        payload = []
        for entry in files:
            path = entry.get("relative_path")
            modified = entry.get("last_seen_modified_at")
            scanned = entry.get("last_scanned_at")
            if not path or not modified or not scanned:
                continue
            payload.append(
                {
                    "owner": user_id,
                    "project_id": project_id,
                    "relative_path": path,
                    "size_bytes": entry.get("size_bytes"),
                    "mime_type": entry.get("mime_type"),
                    "sha256": entry.get("sha256"),
                    "metadata": self._encrypt_cached_metadata(entry.get("metadata")),
                    "last_seen_modified_at": modified,
                    "last_scanned_at": scanned,
                }
            )

        if not payload:
            return

        try:
            self.client.table("scan_files").upsert(
                payload,
                on_conflict="project_id,relative_path",
            ).execute()
        except Exception as exc:
            raise ProjectsServiceError(f"Failed to upsert cached files: {exc}") from exc

    def delete_cached_files(
        self,
        user_id: str,
        project_id: str,
        relative_paths: List[str],
    ) -> None:
        """Delete cached file rows for a project."""
        if not relative_paths:
            return
        try:
            (
                self.client.table("scan_files")
                .delete()
                .eq("owner", user_id)
                .eq("project_id", project_id)
                .in_("relative_path", relative_paths)
                .execute()
            )
        except Exception as exc:
            raise ProjectsServiceError(f"Failed to delete cached files: {exc}") from exc

    # --- Encryption helpers -------------------------------------------------

    def _encrypt_scan_data(self, scan_data: Dict[str, Any]) -> Any:
        """Encrypt full scan payload when encryption is available."""
        if not self._encryption:
            return scan_data
        try:
            envelope = self._encryption.encrypt_json(scan_data)
            return envelope.to_dict()
        except Exception as exc:
            raise ProjectsServiceError(f"Failed to encrypt scan data: {exc}") from exc

    def _decrypt_scan_data(self, scan_data: Any) -> Any:
        """Attempt to decrypt scan_data; fall back to original on failure."""
        if not scan_data or not self._encryption:
            return scan_data
        if isinstance(scan_data, dict) and {"v", "iv", "ct"} <= set(scan_data.keys()):
            try:
                return self._encryption.decrypt_json(scan_data)
            except Exception as exc:
                logging.warning(
                    "Failed to decrypt scan_data for project, returning as-is: %s", exc
                )
                return scan_data
        return scan_data

    def _encrypt_cached_metadata(self, metadata: Optional[Dict[str, Any]]) -> Any:
        """Encrypt cached file metadata when available."""
        meta = metadata or {}
        if not self._encryption:
            return meta
        try:
            return self._encryption.encrypt_json(meta).to_dict()
        except Exception as exc:
            raise ProjectsServiceError(f"Failed to encrypt cached file metadata: {exc}") from exc

    def _decrypt_cached_metadata(self, metadata: Any) -> Dict[str, Any]:
        """Decrypt cached metadata envelope back into a dict."""
        if metadata is None:
            return {}
        if not self._encryption:
            return metadata if isinstance(metadata, dict) else {}
        if isinstance(metadata, dict) and {"v", "iv", "ct"} <= set(metadata.keys()):
            try:
                return self._encryption.decrypt_json(metadata) or {}
            except Exception as exc:
                logging.warning(
<<<<<<< HEAD
                    "Failed to decrypt cached file metadata, returning empty dict: %s", exc
=======
                    "Failed to decrypt cached file metadata, returning empty dict: %s",
                    exc,
>>>>>>> af407a8f
                )
                return {}
        return metadata if isinstance(metadata, dict) else {}<|MERGE_RESOLUTION|>--- conflicted
+++ resolved
@@ -4,10 +4,7 @@
 from datetime import datetime
 from pathlib import Path
 from typing import Dict, List, Optional, Any
-<<<<<<< HEAD
-=======
 import json
->>>>>>> af407a8f
 import logging
 
 try:
@@ -90,10 +87,6 @@
                 if isinstance(lang_data, list):
                     for lang in lang_data:
                         if isinstance(lang, dict):
-<<<<<<< HEAD
-=======
-                            # Try multiple possible keys
->>>>>>> af407a8f
                             name = lang.get("name") or lang.get("language") or "Unknown"
                             if name and name != "Unknown":
                                 languages.append(name)
@@ -168,11 +161,7 @@
                 "total_files, total_lines, languages, "
                 "has_media_analysis, has_pdf_analysis, has_code_analysis, has_git_analysis, "
                 "has_contribution_metrics, contribution_score, user_commit_share, total_commits, "
-<<<<<<< HEAD
-                "primary_contributor, project_end_date, has_skills_progress, has_skills_analysis, has_document_analysis, "
-=======
                 "primary_contributor, project_end_date, has_skills_progress, has_skills_analysis, has_document_analysis,"
->>>>>>> af407a8f
                 "created_at"
             ).eq("user_id", user_id).order("scan_timestamp", desc=True).execute()
             
@@ -495,12 +484,7 @@
                 return self._encryption.decrypt_json(metadata) or {}
             except Exception as exc:
                 logging.warning(
-<<<<<<< HEAD
                     "Failed to decrypt cached file metadata, returning empty dict: %s", exc
-=======
-                    "Failed to decrypt cached file metadata, returning empty dict: %s",
-                    exc,
->>>>>>> af407a8f
                 )
                 return {}
         return metadata if isinstance(metadata, dict) else {}