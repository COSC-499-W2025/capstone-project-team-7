"""Persist generated resume snippets to Supabase with optional at-rest encryption."""
from __future__ import annotations

from datetime import datetime, timezone
from pathlib import Path as _Path
from typing import TYPE_CHECKING, Any, Dict, List, Optional
import json
import logging
<<<<<<< HEAD
=======
import os
>>>>>>> af407a8f

try:  # pragma: no cover - enforced via tests with mocks
    from supabase import Client, create_client
    SUPABASE_AVAILABLE = True
except ImportError:  # pragma: no cover - dependency missing
    SUPABASE_AVAILABLE = False
    Client = None  # type: ignore[assignment]

if TYPE_CHECKING:  # pragma: no cover - typing helper only
    from .encryption import EncryptionError, EncryptionService, EncryptionEnvelope
    from .resume_generation_service import ResumeItem

<<<<<<< HEAD
from .encryption import EncryptionError, EncryptionService

=======
>>>>>>> af407a8f

class ResumeStorageError(Exception):
    """Raised when resume storage operations fail."""


class ResumeStorageService:
    """Persist resume items to Supabase and fetch them later."""

    def __init__(
        self,
        supabase_url: Optional[str] = None,
        supabase_key: Optional[str] = None,
        *,
        encryption_service: Optional[EncryptionService] = None,
        encryption_required: bool = True,
    ):
        if not SUPABASE_AVAILABLE:
            raise ResumeStorageError("Supabase client not available. Install supabase-py.")

        self.supabase_url = supabase_url or os.getenv("SUPABASE_URL")
        self.supabase_key = supabase_key or os.getenv("SUPABASE_KEY")

        if not self.supabase_url or not self.supabase_key:
            raise ResumeStorageError("Supabase credentials not configured.")

        self._access_token: Optional[str] = None
        self._encryption: Optional["EncryptionService"] = encryption_service

        if encryption_required and self._encryption is None:
            try:
                from .encryption import EncryptionError as _EncryptionError
                from .encryption import EncryptionService as _EncryptionService
            except Exception as exc:  # pragma: no cover - import side issues are environment-specific
                raise ResumeStorageError(f"Encryption unavailable: {exc}") from exc

            try:
                self._encryption = _EncryptionService()
            except _EncryptionError as exc:  # pragma: no cover - surfaced in tests
                raise ResumeStorageError(f"Encryption unavailable: {exc}") from exc

        try:
            self.client: Client = create_client(self.supabase_url, self.supabase_key)
        except Exception as exc:  # pragma: no cover - client level errors hard to simulate
            raise ResumeStorageError(f"Failed to initialize Supabase client: {exc}") from exc

    # ------------------------------------------------------------------ #
    # Public API
    # ------------------------------------------------------------------ #

    def apply_access_token(self, token: Optional[str]) -> None:
        """Attach or clear a user's Supabase access token for RLS-aware queries."""
        self._access_token = token
        try:
            if token:
                self.client.postgrest.auth(token)
            else:
                self.client.postgrest.auth(None)
        except AttributeError:
            # Older supabase-py doesn't expose postgrest auth; fall back silently.
            pass

    def save_resume_item(
        self,
        user_id: str,
        resume_item: "ResumeItem",
        *,
        metadata: Optional[Dict[str, Any]] = None,
        target_path: Optional[_Path] = None,
    ) -> Dict[str, Any]:
        """Persist a generated resume item."""
        if not user_id:
            raise ResumeStorageError("User ID is required to save a resume.")

        payload: Dict[str, Any] = {
            "user_id": user_id,
            "project_name": resume_item.project_name,
            "start_date": resume_item.start_date,
            "end_date": resume_item.end_date,
            "content": resume_item.to_markdown(),
            "bullets": list(resume_item.bullets),
            "metadata": self._sanitize_metadata(
                {**(metadata or {}), "ai_generated": getattr(resume_item, "ai_generated", False)}
            ),
            "source_path": self._path_to_str(target_path) or self._path_to_str(resume_item.output_path),
            "created_at": datetime.now(timezone.utc).isoformat(),
        }

        payload = self._encrypt_payload(payload)

        try:
            response = self.client.table("resume_items").insert(payload).execute()
        except Exception as exc:
            raise ResumeStorageError(f"Failed to save resume item: {exc}") from exc

        if not response.data:
            raise ResumeStorageError("Supabase did not return a saved resume record.")
        return response.data[0]

    def get_user_resumes(self, user_id: str) -> List[Dict[str, Any]]:
        """Return lightweight resume metadata for a user."""
        if not user_id:
            return []

        try:
            response = (
                self.client.table("resume_items")
                .select("id, project_name, start_date, end_date, created_at, metadata")
                .eq("user_id", user_id)
                .order("created_at", desc=True)
                .execute()
            )
        except Exception as exc:
            raise ResumeStorageError(f"Failed to load resumes: {exc}") from exc
        return response.data or []

    def get_resume_item(self, user_id: str, resume_id: str) -> Optional[Dict[str, Any]]:
        """Fetch a single resume entry with full content."""
        if not user_id or not resume_id:
            return None

        try:
            response = (
                self.client.table("resume_items")
                .select("*")
                .eq("user_id", user_id)
                .eq("id", resume_id)
                .limit(1)
                .execute()
            )
        except Exception as exc:
            raise ResumeStorageError(f"Failed to load resume item: {exc}") from exc

        if not response.data:
            return None
        record = response.data[0]
        return self._decrypt_record(record)

    def delete_resume_item(self, user_id: str, resume_id: str) -> bool:
        """Remove a saved resume item."""
        if not user_id or not resume_id:
            return False

        try:
            response = (
                self.client.table("resume_items")
                .delete()
                .eq("user_id", user_id)
                .eq("id", resume_id)
                .execute()
            )
        except Exception as exc:
            raise ResumeStorageError(f"Failed to delete resume item: {exc}") from exc

        return bool(response.data)

    # ------------------------------------------------------------------ #
    # Helpers
    # ------------------------------------------------------------------ #

    def _sanitize_metadata(self, metadata: Optional[Dict[str, Any]]) -> Dict[str, Any]:
        if not metadata:
            return {}
        clean: Dict[str, Any] = {}
        for key, value in metadata.items():
            clean[key] = self._clean_value(value)
        return clean

    def _clean_value(self, value: Any) -> Any:
        if isinstance(value, (_Path,)):
            return str(value)
        if isinstance(value, datetime):
            return value.isoformat()
        if isinstance(value, dict):
            return {k: self._clean_value(v) for k, v in value.items()}
        if isinstance(value, list):
            return [self._clean_value(v) for v in value]
        if isinstance(value, tuple):
            return [self._clean_value(v) for v in value]
        return value

    @staticmethod
    def _path_to_str(path: Optional[_Path]) -> Optional[str]:
        if path is None:
            return None
        return str(path)

    # ------------------------------------------------------------------ #
    # Encryption helpers
    # ------------------------------------------------------------------ #

    def _encrypt_payload(self, payload: Dict[str, Any]) -> Dict[str, Any]:
        """Encrypt resume content + bullets when encryption is available."""
        if not self._encryption:
            return payload

        try:
            envelope = self._encryption.encrypt_json(
                {"content": payload["content"], "bullets": payload["bullets"]}
            )
        except Exception as exc:
            raise ResumeStorageError(f"Failed to encrypt resume content: {exc}") from exc

        payload["content"] = json.dumps(envelope.to_dict())
        payload["bullets"] = envelope.to_dict()
        metadata = payload.get("metadata") or {}
        metadata["_encrypted"] = True
        payload["metadata"] = metadata
        return payload

    def _decrypt_record(self, record: Dict[str, Any]) -> Dict[str, Any]:
        """Decrypt content/bullets if they are encrypted; tolerate plaintext."""
        if not record:
            return record

        maybe_encrypted_content = record.get("content")
        maybe_encrypted_bullets = record.get("bullets")

        # Quick detection: content stored as JSON string/dict with expected keys
        def _load_envelope(value: Any) -> Optional[Dict[str, Any]]:
            if isinstance(value, dict) and {"v", "iv", "ct"} <= set(value.keys()):
                return value
            if isinstance(value, str):
                try:
                    parsed = json.loads(value)
                except Exception:
                    return None
                if isinstance(parsed, dict) and {"v", "iv", "ct"} <= set(parsed.keys()):
                    return parsed
            return None

        envelope_dict = _load_envelope(maybe_encrypted_content)
        if envelope_dict and self._encryption:
            try:
                decrypted = self._encryption.decrypt_json(envelope_dict)
                record["content"] = decrypted.get("content")
                record["bullets"] = decrypted.get("bullets", [])
            except Exception as exc:
                # Leave record as-is to avoid data loss if decryption fails
                logging.warning(
                    "Failed to decrypt resume record %s, returning stored values: %s",
                    record.get("id"),
                    exc,
                )

        return record<|MERGE_RESOLUTION|>--- conflicted
+++ resolved
@@ -6,10 +6,7 @@
 from typing import TYPE_CHECKING, Any, Dict, List, Optional
 import json
 import logging
-<<<<<<< HEAD
-=======
 import os
->>>>>>> af407a8f
 
 try:  # pragma: no cover - enforced via tests with mocks
     from supabase import Client, create_client
@@ -22,11 +19,8 @@
     from .encryption import EncryptionError, EncryptionService, EncryptionEnvelope
     from .resume_generation_service import ResumeItem
 
-<<<<<<< HEAD
 from .encryption import EncryptionError, EncryptionService
 
-=======
->>>>>>> af407a8f
 
 class ResumeStorageError(Exception):
     """Raised when resume storage operations fail."""
