from __future__ import annotations

import sys
import json
import os
from pathlib import Path
from dataclasses import dataclass
from datetime import datetime
from typing import Callable, Iterator, List, Optional

from ..auth.session import AuthError, Session, SupabaseAuth
from ..auth.consent_validator import (
    ConsentValidator,
    ConsentError,
    ExternalServiceError,
)
from ..auth import consent as consent_storage
from ..scanner.models import ScanPreferences, ParseResult
from ..cli.archive_utils import ensure_zip
from ..scanner.parser import parse_zip
from ..scanner.errors import ParserError
from ..scanner.media import AUDIO_EXTENSIONS, IMAGE_EXTENSIONS, VIDEO_EXTENSIONS
from ..cli.language_stats import summarize_languages
from ..cli.display import render_table
from contextlib import contextmanager
from ..local_analysis.git_repo import analyze_git_repo
from ..local_analysis.media_analyzer import MediaAnalyzer

# PDF analysis imports
try:
    from ..local_analysis.pdf_parser import create_parser, PDFParseResult
    from ..local_analysis.pdf_summarizer import create_summarizer, DocumentSummary
    PDF_AVAILABLE = True
except ImportError:  # pragma: no cover
    PDF_AVAILABLE = False
    PDFParseResult = None
    DocumentSummary = None

try:
    from rich.console import Console
    from rich.table import Table
    from rich.panel import Panel
    from rich.text import Text
except ImportError:  # pragma: no cover
    Console = None
    Table = None
    Panel = None
    Text = None

try:
    from getpass import getpass
except ImportError:  # pragma: no cover
    getpass = None

try:
    import questionary
except ImportError:  # pragma: no cover
    questionary = None


# Menu option names used across the CLI skeleton.
MENU_LOGIN = "Log in / Sign up"
MENU_CONSENT = "Data Access & External Services Consent"
MENU_PREFERENCES = "Settings & User Preferences"
MENU_SCAN = "Run Portfolio Scan"
MENU_AI_ANALYSIS = "AI-Powered Analysis"
MENU_EXIT = "Exit"

_MEDIA_EXTENSIONS = [ext.lower() for ext in IMAGE_EXTENSIONS + AUDIO_EXTENSIONS + VIDEO_EXTENSIONS]


class ConsoleIO:
    """Thin wrapper around standard input/output to keep the app testable."""

    def __init__(self):
        self._console = Console() if Console else None
        self._no_console = self._console is None

    def write(self, message: str = "") -> None:
        if self._console:
            if isinstance(message, str):
                self._console.print(message, markup=False)
            else:
                self._console.print(message)
        else:
            print(message)

    def write_success(self, message: str) -> None:
        if self._console:
            self._console.print(f"[bold green]{message}[/bold green]")
        else:
            print(f"SUCCESS: {message}")

    def write_warning(self, message: str) -> None:
        if self._console:
            self._console.print(f"[bold yellow]{message}[/bold yellow]")
        else:
            print(f"WARNING: {message}")

    def write_error(self, message: str) -> None:
        if self._console:
            self._console.print(f"[bold red]{message}[/bold red]")
        else:
            print(f"ERROR: {message}")

    def prompt(self, message: str) -> str:
        return input(message)

    def prompt_hidden(self, message: str) -> str:
        if getpass:
            try:
                return getpass(message)
            except Exception:
                pass
        return input(message)

    def choose(self, title: str, options: List[str]) -> Optional[int]:
        if not options:
            return None

        if questionary:
            try:
                result = questionary.select(title, choices=options).ask()
            except KeyboardInterrupt:
                return None
            if result is None:
                return None
            try:
                return options.index(result)
            except ValueError:
                return None

        # Fallback to numeric selection when questionary is unavailable.
        for idx, label in enumerate(options, start=1):
            self.write(f"{idx}. {label}")
        while True:
            choice = self.prompt(f"{title} ").strip()
            if not choice:
                return None
            try:
                index = int(choice) - 1
            except ValueError:
                self.write("Please enter the number of your choice.")
                continue
            if 0 <= index < len(options):
                return index
            self.write("Please select a valid option.")

    @contextmanager
    def status(self, message: str) -> Iterator[None]:
        if self._console:
            with self._console.status(message):
                yield
        else:
            self.write(message)
            yield


@dataclass
class MenuOption:
    label_provider: Callable[["CLIApp"], str]
    handler: Callable[["CLIApp"], None]


class CLIApp:
    """Coordinator for the interactive CLI workflow.

    The CLI keeps the menu/input handling in one place and delegates all
    business logic to helper classes (Supabase auth, consent validator,
    ConfigManager, scanner utilities).  That separation is what makes the
    interactive flow easy to test – see tests/test_cli_app.py for examples.
    """

    def __init__(
        self,
        io: Optional[ConsoleIO] = None,
        auth: Optional[SupabaseAuth] = None,
        consent_validator: Optional[ConsentValidator] = None,
        config_manager_factory: Optional[Callable[[str], object]] = None,
        ensure_zip_func: Optional[Callable[..., Path]] = None,
        parse_zip_func: Optional[Callable[..., ParseResult]] = None,
        summarize_languages_func: Optional[Callable[[List], List[dict]]] = None,
        session_path: Optional[Path] = None,
    ):
        self.io = io or ConsoleIO()
        self.running = True
        self.auth = auth or SupabaseAuth()
        self.consent_validator = consent_validator or ConsentValidator()
        self._config_manager_factory = config_manager_factory or self._default_config_manager_factory
        self._ensure_zip = ensure_zip_func or (lambda target, **kwargs: ensure_zip(target, **kwargs))
        self._parse_zip = parse_zip_func or (lambda archive, **kwargs: parse_zip(archive, **kwargs))
        self._summarize_languages = summarize_languages_func or summarize_languages
        self._session_path = session_path or Path.home() / ".portfolio_cli_session.json"
        self.session: Optional[Session] = None
        self._required_consent = False
        self._external_consent = False
        self._last_scan_path: Optional[Path] = None
        self._last_parse_result: Optional[ParseResult] = None
        self._pdf_results: List[PDFParseResult] = []
        self._pdf_summaries: List[DocumentSummary] = []
        self._llm_client: Optional[object] = None  
        self._llm_api_key: Optional[str] = None  
        self._options = self._build_menu()
        self._load_session()
        self._last_git_repos: List[Path] = []
        self._last_git_analysis: List[dict] = []
        self._has_media_files: bool = False
        self._last_media_analysis: Optional[dict] = None
        self._media_analyzer = MediaAnalyzer()

    def run(self) -> None:
        """Main event loop. Renders the menu until the user exits."""
        self._render_banner()
        while self.running:
            self._render_header()
            labels = [option.label_provider(self) for option in self._options]
            choice = self.io.choose("Select an option:", labels)
            if choice is None:
                self._handle_exit()
                break
            option = self._options[choice]
            option.handler(self)

    def _render_header(self) -> None:
        self.io.write("")
        if Panel and isinstance(self.io, ConsoleIO) and self.io._console:
            lines = []
            if self.session:
                status = Text(f"Logged in as: {self.session.email}", style="bold cyan")
                consent_text = Text("Consent: ")
                consent_text.append("granted", style="green" if self._required_consent else "red")
                if self._required_consent:
                    consent_text.append(
                        f" | External: {'granted' if self._external_consent else 'not granted'}",
                        style="green" if self._external_consent else "yellow",
                    )
                lines.append(status)
                lines.append(consent_text)
            else:
                lines.append(Text("Not signed in", style="yellow"))
            panel = Panel.fit("\n".join(str(line) for line in lines), title="Session", border_style="blue")
            self.io._console.print(panel)
        else:
            if self.session:
                status = f"Logged in as: {self.session.email}"
                if self._required_consent:
                    status += " | Consent: granted"
                else:
                    status += " | Consent: missing"
                if self._required_consent:
                    status += f" | External: {'granted' if self._external_consent else 'not granted'}"
                self.io.write(status)
            else:
                self.io.write("Not signed in")

    def _render_section_header(self, title: str) -> None:
        if Console and isinstance(self.io, ConsoleIO) and self.io._console:
            self.io._console.rule(f"[bold cyan]{title}[/bold cyan]")
        else:
            self.io.write(f"--- {title} ---")

    def _render_banner(self) -> None:
        title = "Portfolio Assistant CLI"
        if Console and isinstance(self.io, ConsoleIO) and self.io._console:
            self.io._console.rule(title)
        else:
            self.io.write(f"=== {title} ===")

    def _build_menu(self) -> List[MenuOption]:
        return [
            MenuOption(lambda app: "Log out" if app.session else MENU_LOGIN, CLIApp._handle_login),
            MenuOption(lambda app: MENU_CONSENT, CLIApp._handle_consent),
            MenuOption(lambda app: MENU_PREFERENCES, CLIApp._handle_preferences),
            MenuOption(lambda app: MENU_SCAN, CLIApp._handle_scan),
            MenuOption(lambda app: MENU_AI_ANALYSIS, CLIApp._handle_ai_analysis),
            MenuOption(lambda app: MENU_EXIT, CLIApp._handle_exit),
        ]

    # Placeholder handlers. They will be replaced with real implementations during subsequent checkpoints.
    def _handle_login(self) -> None:
        if self.session:
            choice = self.io.choose(
                "Account options:",
                ["Log out", "Back"],
            )
            if choice == 0:
                self._clear_session()
                self.session = None
                self.io.write("Signed out.")
            return

        selection = self.io.choose(
            "Account:",
            ["Log in", "Sign up", "Back"],
        )
        if selection == 0:
            self._login_flow()
        elif selection == 1:
            self._signup_flow()

    def _handle_consent(self) -> None:
        if not self.session:
            self._require_login()
            return
        self._render_section_header("Consent")
        while True:
            self._refresh_consent_state()
            labels = [
                "Review privacy notice",
                "Grant required consent" if not self._required_consent else "Withdraw required consent",
                "Grant external services consent"
                if not self._external_consent
                else "Withdraw external services consent",
                "Back",
            ]
            choice = self.io.choose("Consent menu:", labels)
            if choice is None or choice == 3:
                return
            if choice == 0:
                notice = consent_storage.request_consent(self.session.user_id, "external_services")
                self.io.write(notice.get("privacy_notice", "No privacy notice available."))
            elif choice == 1:
                self._toggle_required_consent()
            elif choice == 2:
                self._toggle_external_consent()

    def _handle_preferences(self) -> None:
        if not self.session:
            self._require_login()
            return
        if not self._refresh_consent_state():
            self.io.write("Consent required before managing preferences.")
            return
        manager = self._config_manager_factory(self.session.user_id)
        self._render_section_header("Preferences")
        while True:
            summary = manager.get_config_summary()
            profiles = manager.config.get("scan_profiles", {})
            self._render_profiles(summary, profiles)
            choice = self.io.choose(
                "Preferences:",
                [
                    "Switch profile",
                    "Create profile",
                    "Edit profile",
                    "Delete profile",
                    "Update global settings",
                    "Back",
                ],
            )
            if choice is None or choice == 5:
                return
            if choice == 0:
                self._switch_profile(manager, profiles)
            elif choice == 1:
                self._create_profile(manager)
            elif choice == 2:
                self._edit_profile(manager, profiles)
            elif choice == 3:
                self._delete_profile(manager, profiles)
            elif choice == 4:
                self._update_settings(manager)

    def _handle_scan(self) -> None:
        if not self.session:
            self._require_login()
            return
        if not self._refresh_consent_state():
            self.io.write_warning("Consent required before running a scan.")
            return
        self._render_section_header("Scan")
        manager = self._config_manager_factory(self.session.user_id)
        preferences = self._preferences_from_config(manager.config, manager.get_current_profile())

        default_path = str(self._last_scan_path) if self._last_scan_path else ""
        prompt = "Directory or .zip to scan"
        if default_path:
            prompt += f" [{default_path}]"
        prompt += ": "

        path_input = self.io.prompt(prompt).strip()
        if not path_input and default_path:
            path_input = default_path
        if not path_input:
            self.io.write_warning("Scan cancelled.")
            return

        target = Path(path_input).expanduser()
        if not target.exists():
            self.io.write_error(f"Path not found: {target}")
            return

        relevant_choice = self.io.choose("Filter to relevant files only?", ["Yes", "No", "Cancel"])
        if relevant_choice is None or relevant_choice == 2:
            self.io.write_warning("Scan cancelled.")
            return
        relevant_only = relevant_choice == 0

        self._last_git_repos = []
        self._last_git_analysis = []
        self._has_media_files = False
        self._last_media_analysis = None
        try:
            with self.io.status("Scanning project ..."):
                archive = self._ensure_zip(target, preferences=preferences)
                parse_result = self._parse_zip(
                    archive,
                    relevant_only=relevant_only,
                    preferences=preferences,
                )
        except (ParserError, ValueError) as err:
            self.io.write_error(f"Scan failed: {err}")
            return
        except Exception as err:
            self.io.write_error(f"Unexpected scan error: {err}")
            return

        self._last_scan_path = target
        self._last_parse_result = parse_result
        self._last_git_repos = self._detect_git_repositories(target)
        self._has_media_files = any(getattr(meta, "media_info", None) for meta in parse_result.files)

        languages = self._summarize_languages(parse_result.files)
        self._render_scan_summary(parse_result, relevant_only)
        
        # Check for PDFs and offer analysis
        pdf_files = [f for f in parse_result.files if f.mime_type == 'application/pdf']
        if pdf_files and PDF_AVAILABLE:
            self.io.write(f"\n📄 Found {len(pdf_files)} PDF file(s) in scan.")
            analyze_choice = self.io.choose(
                "Would you like to analyze the PDFs?",
                ["Yes", "No"]
            )
            if analyze_choice == 0:
                with self.io.status("Analyzing PDFs..."):
                    self._analyze_pdfs_from_scan(target, pdf_files)
        
        self.io.write_success("Scan completed successfully.")

        while True:
            actions = [
                ("View file list", lambda: self._render_file_list(parse_result, languages)),
                ("View language breakdown", lambda: self._render_language_breakdown(languages)),
            ]
            if self._pdf_summaries:
                actions.append(("View PDF summaries", self._render_pdf_summaries))
            actions.append(("Export JSON report", lambda: self._export_scan(parse_result, languages, archive)))
            if self._last_git_repos:
                actions.append(("View Git Analysis", self._handle_git_analysis_option))
            if self._has_media_files:
                actions.append(("View Media Insights", self._handle_media_analysis_option))
            actions.append(("Back", None))

            labels = [label for label, _ in actions]
            choice = self.io.choose("Scan results:", labels)
            if choice is None:
                return

            label, handler = actions[choice]
            if handler is None:
                return
            try:
                handler()
            except Exception as err:
                self.io.write_error(f"Failed to process '{label}': {err}")

    def _handle_exit(self) -> None:
        self.io.write("Goodbye!")
        self.running = False

    def _handle_ai_analysis(self) -> None:
        """Handle AI-Powered Analysis workflow."""
        if not self.session:
            self._require_login()
            return
        
        self._refresh_consent_state()
        if not self._external_consent:
            self.io.write_error("External services consent required for AI analysis.")
            self.io.write("Please grant external services consent from the Consent menu.")
            return
        
        if not self._last_parse_result or not self._last_scan_path:
            self.io.write_warning("No scan results found.")
            choice = self.io.choose(
                "We recommend running a scan first for better AI analysis results.",
                ["Go back to menu", "Continue anyway"]
            )
            if choice is None or choice == 0:
                return
            self.io.write_error("Cannot proceed without scan results. Please run a scan first.")
            return
        
        self._render_section_header("AI-Powered Analysis")
        
        if not self._llm_api_key:
            self.io.write("OpenAI API key required for AI analysis.")
            self.io.write("Your API key will be stored in memory for this session only (not saved to disk).")
            api_key = self.io.prompt_hidden("Enter your OpenAI API key: ").strip()
            if not api_key:
                self.io.write_warning("API key required. Analysis cancelled.")
                return
            
            with self.io.status("Verifying API key..."):
                try:
                    from ..analyzer.llm.client import LLMClient, InvalidAPIKeyError, LLMError
                    
                    client = LLMClient(api_key=api_key)
                    client.verify_api_key()
                    self._llm_client = client
                    self._llm_api_key = api_key
                    self.io.write_success("API key verified successfully!")
                except InvalidAPIKeyError as e:
                    self.io.write_error(f"Invalid API key: {e}")
                    retry = self.io.choose("Would you like to try again?", ["Yes", "No"])
                    if retry == 0:
                        return self._handle_ai_analysis() 
                    return
                except LLMError as e:
                    self.io.write_error(f"API error: {e}")
                    return
                except Exception as e:
                    self.io.write_error(f"Failed to initialize AI client: {e}")
                    return
        
        self.io.write("")
        self.io.write("Preparing scan data for AI analysis...")
        
        relevant_files = [
            {
                "path": f.path,
                "size": f.size_bytes,
                "mime_type": f.mime_type
            }
            for f in self._last_parse_result.files
        ]
        
        languages = self._summarize_languages(self._last_parse_result.files)
        scan_summary = {
            "total_files": len(self._last_parse_result.files),
            "total_size_bytes": sum(f.size_bytes for f in self._last_parse_result.files),
            "language_breakdown": languages,
            "scan_path": str(self._last_scan_path)
        }
        
        self.io.write(f"Analyzing {len(relevant_files)} files with AI...")
        self.io.write("")
        
        try:
            with self.io.status("Running AI analysis..."):
                from ..analyzer.llm.client import LLMError
                
                result = self._llm_client.summarize_scan_with_ai(
                    scan_summary=scan_summary,
                    relevant_files=relevant_files,
                    scan_base_path=str(self._last_scan_path)
                )
            
            self.io.write_success(f"Analysis complete! Analyzed {result['files_analyzed_count']} files.")
            
            if 'skipped_files' in result and result['skipped_files']:
                self.io.write_warning(f"Skipped {len(result['skipped_files'])} files due to size limits:")
                for skipped in result['skipped_files']:
                    self.io.write(f"  - {skipped['path']} ({skipped['size_mb']:.2f}MB): {skipped['reason']}")
            
            self.io.write("")
            self._render_ai_analysis_results(result)
            
            while True:
                choice = self.io.choose(
                    "Analysis results:",
                    ["Export as Markdown", "Back to menu"]
                )
                if choice is None or choice == 1:
                    return
                if choice == 0:
                    self._export_ai_analysis(result)
                    return
        
        except LLMError as e:
            self.io.write_error(f"AI analysis failed: {e}")
            retry = self.io.choose("Would you like to try again with a different API key?", ["Yes", "No"])
            if retry == 0:
                self._llm_api_key = None
                self._llm_client = None
                return self._handle_ai_analysis()
        except Exception as e:
            self.io.write_error(f"Unexpected error during AI analysis: {e}")
            self.io.write("Please try again.")

    def _require_login(self) -> None:
        self.io.write("Please log in first to access this option.")

    @staticmethod
    def _default_config_manager_factory(user_id: str):
        from ..config.config_manager import ConfigManager

        return ConfigManager(user_id)

    def _detect_git_repositories(self, target: Path) -> List[Path]:
        """Return git repository roots found under the scan target."""
        repos: List[Path] = []
        seen = set()

        # For files (e.g. .zip) we use the parent directory as the base for detection.
        base = target if target.is_dir() else target.parent
        if not base.exists():
            return repos

        def _record(path: Path) -> None:
            resolved = path.resolve()
            if resolved not in seen:
                seen.add(resolved)
                repos.append(path)

        if (base / ".git").is_dir():
            _record(base)

        if target.is_dir():
            try:
                for dirpath, dirnames, _ in os.walk(target):
                    if ".git" in dirnames:
                        repo_root = Path(dirpath)
                        _record(repo_root)
                        # Avoid descending into the .git directory itself.
                        dirnames.remove(".git")
            except Exception:
                return repos

        return repos

    def _refresh_consent_state(self) -> bool:
        if not self.session:
            self._required_consent = False
        else:
            try:
                record = self.consent_validator.check_required_consent(self.session.user_id)
                self._required_consent = True
                self._external_consent = record.allow_external_services
            except ConsentError:
                self._required_consent = False
                self._external_consent = False
            except ExternalServiceError:
                self._required_consent = True
                self._external_consent = False
            except Exception as err:  # pragma: no cover - safety net
                self.io.write(f"Error checking consent: {err}")
                self._required_consent = False
                self._external_consent = False
        return self._required_consent

    def _handle_git_analysis_option(self) -> None:
        if not self._last_git_repos:
            self.io.write_warning("No git repositories detected in the last scan.")
            return

        analyses: List[dict]
        if not self._last_git_analysis:
            analyses = []
            with self.io.status("Collecting git statistics ..."):
                for repo in self._last_git_repos:
                    try:
                        result = analyze_git_repo(str(repo))
                    except Exception as err:
                        analyses.append({"path": str(repo), "error": str(err)})
                        continue
                    analyses.append(result)
            self._last_git_analysis = analyses
        else:
            analyses = self._last_git_analysis

        self._render_section_header("Git Analysis")
        for entry in analyses:
            repo_path = str(entry.get("path", "unknown"))
            self.io.write(f"Repository: {repo_path}")
            error = entry.get("error")
            if error:
                self.io.write_warning(f"  Skipped: {error}")
                self.io.write("")
                continue

            commits = entry.get("commit_count", 0)
            self.io.write(f"  Commits: {commits}")

            date_range = entry.get("date_range") or {}
            start = date_range.get("start") if isinstance(date_range, dict) else None
            end = date_range.get("end") if isinstance(date_range, dict) else None
            if start or end:
                self.io.write(f"  Active between: {start or 'unknown'} → {end or 'unknown'}")

            contributors = entry.get("contributors") or []
            if contributors:
                top = ", ".join(
                    f"{c.get('name', 'Unknown')} ({c.get('commits', 0)} commits, {c.get('percent', 0)}%)"
                    for c in contributors[:3]
                )
                self.io.write(f"  Top contributors: {top}")
            else:
                self.io.write("  Top contributors: none")

            branches = entry.get("branches") or []
            if branches:
                self.io.write(f"  Branches tracked: {len(branches)}")

            timeline = entry.get("timeline") or []
            if timeline:
                recent = timeline[-3:]
                recent_summary = ", ".join(f"{row.get('month')}: {row.get('commits', 0)}" for row in recent)
            self.io.write(f"  Recent activity: {recent_summary}")

            self.io.write("")

    def _render_media_analysis(self, analysis: dict) -> None:
        summary = analysis.get("summary", {})
        metrics = analysis.get("metrics", {})
        insights = analysis.get("insights") or []
        issues = analysis.get("issues") or []

        self._render_section_header("Media Insights")
        self.io.write(f"Total media files: {summary.get('total_media_files', 0)}")
        self.io.write(
            f"  Images: {summary.get('image_files', 0)} | "
            f"Audio: {summary.get('audio_files', 0)} | "
            f"Video: {summary.get('video_files', 0)}"
        )

        image_metrics = metrics.get("images") or {}
        audio_metrics = metrics.get("audio") or {}
        video_metrics = metrics.get("video") or {}

        if image_metrics.get("count"):
            avg_w = image_metrics.get("average_width")
            avg_h = image_metrics.get("average_height")
            max_res = image_metrics.get("max_resolution")
            bits = []
            if avg_w and avg_h:
                bits.append(f"avg {avg_w:.0f}x{avg_h:.0f}")
            if max_res:
                dims = max_res.get("dimensions") or (0, 0)
                bits.append(f"max {dims[0]}x{dims[1]}")
            self.io.write(f"  Image metrics: {', '.join(bits) if bits else '—'}")

        if audio_metrics.get("count"):
            parts = [f"total {audio_metrics.get('total_duration_seconds', 0):.1f}s"]
            avg = audio_metrics.get("average_duration_seconds")
            if avg:
                parts.append(f"avg {avg:.1f}s")
            self.io.write(f"  Audio metrics: {', '.join(parts)}")

        if video_metrics.get("count"):
            parts = [f"total {video_metrics.get('total_duration_seconds', 0):.1f}s"]
            avg = video_metrics.get("average_duration_seconds")
            if avg:
                parts.append(f"avg {avg:.1f}s")
            self.io.write(f"  Video metrics: {', '.join(parts)}")

        if insights:
            self.io.write("")
            self.io.write("Insights:")
            for item in insights:
                self.io.write(f"  • {item}")

        if issues:
            self.io.write("")
            self.io.write("Potential issues:")
            for item in issues:
                self.io.write(f"  • {item}")

    def _handle_media_analysis_option(self) -> None:
        if not self._has_media_files:
            self.io.write_warning("No media files detected in the last scan.")
            return

        if not self._last_parse_result:
            self.io.write_warning("Run a scan before requesting media insights.")
            return

        analysis: dict
        if self._last_media_analysis is None:
            with self.io.status("Aggregating media metrics ..."):
                try:
                    analysis = self._media_analyzer.analyze(self._last_parse_result.files)
                except Exception as err:
                    self.io.write_error(f"Failed to analyze media files: {err}")
                    return
            self._last_media_analysis = analysis
        else:
            analysis = self._last_media_analysis

        self._render_media_analysis(analysis)

    def _login_flow(self) -> None:
        email = self.io.prompt("Email: ").strip()
        password = self.io.prompt_hidden("Password: ")
        try:
            self.session = self.auth.login(email, password)
            self.io.write(f"Logged in as {self.session.email}.")
            self._refresh_consent_state()
            self._persist_session()
        except AuthError as err:
            self.io.write(f"Login failed: {err}")

    def _signup_flow(self) -> None:
        email = self.io.prompt("Email: ").strip()
        password = self.io.prompt_hidden("Password: ")
        try:
            self.session = self.auth.signup(email, password)
            self.io.write(f"Account created and logged in as {self.session.email}.")
            self._required_consent = False
            self._external_consent = False
            self._persist_session()
        except AuthError as err:
            self.io.write(f"Signup failed: {err}")

    def _toggle_required_consent(self) -> None:
        if not self.session:
            return
        try:
            if self._required_consent:
                from ..auth.consent import withdraw_consent

                withdraw_consent(self.session.user_id, ConsentValidator.SERVICE_FILE_ANALYSIS)
                self.io.write("Required consent withdrawn.")
            else:
                consent_data = {
                    "analyze_uploaded_only": True,
                    "process_store_metadata": True,
                    "privacy_ack": True,
                    "allow_external_services": self._external_consent,
                }
                self.consent_validator.validate_upload_consent(self.session.user_id, consent_data)
                self.io.write("Required consent granted.")
        except ConsentError as err:
            self.io.write(f"Consent error: {err}")
        except Exception as err:  # pragma: no cover
            self.io.write(f"Unexpected consent error: {err}")
        finally:
            self._refresh_consent_state()

    def _toggle_external_consent(self) -> None:
        if not self.session:
            return
        try:
            if self._external_consent:
                from ..auth.consent import withdraw_consent

                withdraw_consent(self.session.user_id, ConsentValidator.SERVICE_EXTERNAL)
                self.io.write("External services consent withdrawn.")
            else:
                from ..auth import consent

                consent.save_consent(
                    user_id=self.session.user_id,
                    service_name=ConsentValidator.SERVICE_EXTERNAL,
                    consent_given=True,
                )
                self.io.write("External services consent granted.")
        except Exception as err:
            self.io.write(f"Unexpected consent error: {err}")
        finally:
            self._refresh_consent_state()

    # Preferences helpers
    def _load_session(self) -> None:
        """Attempt to load the cached Supabase session from disk."""
        if not self._session_path:
            return
        try:
            data = json.loads(self._session_path.read_text(encoding="utf-8"))
            user_id = data.get("user_id")
            email = data.get("email")
            
            access_token = data.get("access_token", "")
            if user_id and email:
                self.session = Session(user_id=user_id, email=email, access_token=access_token)
                self._refresh_consent_state()
        except FileNotFoundError:
            pass
        except Exception:
            # Ignore corrupted cache and start fresh
            pass

    def _persist_session(self) -> None:
        """Persist the active Supabase session so the next run auto logs-in."""
        if not self.session or not self._session_path:
            return
        try:
            payload = {
                "user_id": self.session.user_id,
                "email": self.session.email,
                "access_token": getattr(self.session, "access_token", ""),
            }
            self._session_path.write_text(json.dumps(payload), encoding="utf-8")
        except Exception:
            pass

    def _clear_session(self) -> None:
        """Delete any cached session information (used on logout)."""
        if not self._session_path:
            return
        try:
            if self._session_path.exists():
                self._session_path.unlink()
        except Exception:
            pass

    def _render_profiles(self, summary: dict, profiles: dict) -> None:
        """Display all configured profiles, highlighting the active one."""
        active = summary.get("current_profile", "")
        if Console and Table and isinstance(self.io, ConsoleIO) and self.io._console:
            table = Table(title="Scan Profiles", highlight=False)
            table.caption = "Use the menu below to switch or edit profiles."
            table.add_column("Active", justify="center")
            table.add_column("Profile")
            table.add_column("Extensions")
            table.add_column("Exclude Dirs")
            for name, details in profiles.items():
                table.add_row(
                    "*" if name == active else "",
                    name,
                    ", ".join(details.get("extensions", [])),
                    ", ".join(details.get("exclude_dirs", [])),
                )
            self.io._console.print(table, highlight=False)
        else:
            self.io.write("Profiles:")
            for name, details in profiles.items():
                marker = "*" if name == active else "-"
                self.io.write(f"  {marker} {name}: {details.get('extensions', [])}")
        self.io.write(
            f"Current profile: {active} | Max size MB: {summary.get('max_file_size_mb')}"
            f" | Follow symlinks: {summary.get('follow_symlinks')}"
        )

    def _choose_profile(self, profiles: dict, *, allow_active: bool = True) -> Optional[str]:
        """Prompt the user to pick a profile name from the available map."""
        if not profiles:
            self.io.write("No profiles available.")
            return None
        names = list(profiles.keys())
        response = self.io.choose("Select profile:", names + ["Back"])
        if response is None or response == len(names):
            return None
        name = names[response]
        if not allow_active and profiles[name] is None:
            return None
        return name

    def _switch_profile(self, manager: ConfigManager, profiles: dict) -> None:
        name = self._choose_profile(profiles)
        if not name:
            return
        if manager.set_current_profile(name):
            self.io.write(f"Active profile set to '{name}'.")
        else:
            self.io.write("Failed to switch profile.")

    def _create_profile(self, manager: ConfigManager) -> None:
        name = self.io.prompt("Profile name: ").strip()
        if not name:
            self.io.write("Profile name is required.")
            return
        extensions = self.io.prompt("Extensions (comma separated): ").strip().split(",")
        extensions = [ext.strip() for ext in extensions if ext.strip()]
        exclude_dirs = self.io.prompt("Exclude directories (comma separated): ").strip().split(",")
        exclude_dirs = [d.strip() for d in exclude_dirs if d.strip()]
        description = self.io.prompt("Description (optional): ").strip() or "Custom profile"
        if not extensions:
            self.io.write("At least one extension is required.")
            return
        if manager.create_custom_profile(name, extensions, exclude_dirs, description):
            self.io.write(f"Profile '{name}' created.")
        else:
            self.io.write(f"Failed to create profile '{name}'.")

    def _edit_profile(self, manager: ConfigManager, profiles: dict) -> None:
        name = self._choose_profile(profiles)
        if not name:
            return
        details = profiles.get(name, {})
        current_ext = ", ".join(details.get("extensions", []))
        current_excl = ", ".join(details.get("exclude_dirs", []))
        current_desc = details.get("description", "")
        extensions = self.io.prompt(f"Extensions [{current_ext}]: ").strip() or current_ext
        exclude_dirs = self.io.prompt(f"Exclude dirs [{current_excl}]: ").strip() or current_excl
        description = self.io.prompt(f"Description [{current_desc}]: ").strip() or current_desc

        ext_list = [ext.strip() for ext in extensions.split(",") if ext.strip()]
        excl_list = [d.strip() for d in exclude_dirs.split(",") if d.strip()]
        if manager.update_profile(name, ext_list, excl_list, description):
            self.io.write(f"Profile '{name}' updated.")
        else:
            self.io.write(f"Failed to update profile '{name}'.")

    def _delete_profile(self, manager: ConfigManager, profiles: dict) -> None:
        current = manager.get_current_profile()
        name = self._choose_profile(profiles)
        if not name or name == current:
            self.io.write("Cannot delete the active profile.")
            return
        confirm = self.io.choose("Delete profile?", ["Yes", "No"])
        if confirm != 0:
            return
        if manager.delete_profile(name):
            self.io.write(f"Profile '{name}' deleted.")
        else:
            self.io.write(f"Failed to delete profile '{name}'.")

    def _update_settings(self, manager: ConfigManager) -> None:
        """Allow tweaking max file size and follow-symlink behaviour."""
        summary = manager.get_config_summary()
        max_size = self.io.prompt(
            f"Max file size MB [{summary.get('max_file_size_mb', 10)}]: "
        ).strip()
        follow_symlinks = self.io.prompt(
            f"Follow symlinks (y/n) [{ 'y' if summary.get('follow_symlinks') else 'n' }]: "
        ).strip().lower()

        updates = {}
        if max_size:
            try:
                updates["max_file_size_mb"] = int(max_size)
            except ValueError:
                self.io.write("Invalid max size; ignoring input.")
        if follow_symlinks in {"y", "n"}:
            updates["follow_symlinks"] = follow_symlinks == "y"

        if not updates:
            self.io.write("No changes provided.")
            return
        if manager.update_settings(**updates):
            self.io.write("Settings updated.")
        else:
            self.io.write("Failed to update settings.")

    # Scan helpers

    def _preferences_from_config(self, config: dict, profile_name: Optional[str]) -> ScanPreferences:
        """Translate stored profile data into ScanPreferences for the parser."""
        if not config:
            return ScanPreferences()

        scan_profiles = config.get("scan_profiles", {})
        profile_key = profile_name or config.get("current_profile")
        profile = scan_profiles.get(profile_key, {})

        extensions = profile.get("extensions") or None
        if extensions:
            normalized: list[str] = []
            seen: set[str] = set()
            for ext in extensions:
                lowered = ext.lower()
                if lowered not in seen:
                    seen.add(lowered)
                    normalized.append(lowered)
            if profile_key == "all":
                for media_ext in _MEDIA_EXTENSIONS:
                    if media_ext not in seen:
                        normalized.append(media_ext)
                        seen.add(media_ext)
            extensions = normalized

        excluded_dirs = profile.get("exclude_dirs") or None
        max_file_size_mb = config.get("max_file_size_mb")
        max_file_size_bytes = (
            int(max_file_size_mb * 1024 * 1024)
            if isinstance(max_file_size_mb, (int, float))
            else None
        )
        follow_symlinks = config.get("follow_symlinks")

        return ScanPreferences(
            allowed_extensions=extensions,
            excluded_dirs=excluded_dirs,
            max_file_size_bytes=max_file_size_bytes,
            follow_symlinks=follow_symlinks,
        )

    def _render_scan_summary(self, result: ParseResult, relevant_only: bool) -> None:
        """Print a concise post-scan summary."""
        summary = result.summary or {}
        files_processed = summary.get("files_processed", len(result.files))
        issues_count = summary.get("issues_count", len(result.issues))
        bytes_processed = summary.get("bytes_processed", 0)
        filtered = summary.get("filtered_out")

        self.io.write("Scan summary:")
        self.io.write(f"  Files processed: {files_processed}")
        self.io.write(f"  Bytes processed: {bytes_processed}")
        self.io.write(f"  Issues: {issues_count}")
        if relevant_only and filtered is not None:
            self.io.write(f"  Filtered out: {filtered}")

    def _render_file_list(self, result: ParseResult, languages: List[dict]) -> None:
        """Show the raw file list; language stats are an optional follow-up view."""
        lines = render_table(Path(""), result, languages=[])
        for line in lines:
            self.io.write(line)

    def _render_language_breakdown(self, languages: List[dict]) -> None:
        if not languages:
            self.io.write("No language data available.")
            return
        if Console and Table and isinstance(self.io, ConsoleIO) and self.io._console:
            table = Table(title="Language Breakdown", highlight=False)
            table.add_column("Language")
            table.add_column("Files")
            table.add_column("Files %")
            table.add_column("Bytes")
            table.add_column("Bytes %")
            for entry in languages:
                table.add_row(
                    str(entry["language"]),
                    str(entry["files"]),
                    f"{entry['file_percent']:.2f}",
                    str(entry["bytes"]),
                    f"{entry['byte_percent']:.2f}",
                )
            self.io._console.print(table, highlight=False)
        else:
            for entry in languages:
                self.io.write(
                    f"{entry['language']}: {entry['files']} files ({entry['file_percent']}%),"
                    f" {entry['bytes']} bytes ({entry['byte_percent']}%)"
                )

    def _export_scan(self, result: ParseResult, languages: List[dict], archive: Path) -> None:
        default = self.io.prompt("Export path (leave blank for scan_result.json): ").strip()
        if not default:
            default = "scan_result.json"
        path = Path(default).expanduser()
        try:
            payload = self._build_export_payload(result, languages, archive)
            path.write_text(json.dumps(payload, indent=2), encoding="utf-8")
            self.io.write(f"Exported scan report to {path}.")
        except Exception as err:
            self.io.write(f"Failed to export report: {err}")

    def _build_export_payload(self, result: ParseResult, languages: List[dict], archive: Path) -> dict:
        summary = dict(result.summary)
        processed = summary.get("bytes_processed", 0)
        payload = {
            "archive": str(archive),
            "files": [
                {
                    "path": meta.path,
                    "size_bytes": meta.size_bytes,
                    "mime_type": meta.mime_type,
                    "created_at": meta.created_at.isoformat(),
                    "modified_at": meta.modified_at.isoformat(),
                }
                for meta in result.files
            ],
            "issues": [
                {"code": issue.code, "path": issue.path, "message": issue.message}
                for issue in result.issues
            ],
            "summary": {
                "files_processed": summary.get("files_processed", len(result.files)),
                "bytes_processed": processed,
                "issues_count": summary.get("issues_count", len(result.issues)),
            },
        }
        filtered = summary.get("filtered_out")
        if filtered is not None:
            payload["summary"]["filtered_out"] = filtered
       if languages:
            payload["summary"]["languages"] = languages
<<<<<<< HEAD
=======

>>>>>>> dec5e9d4
        if self._last_git_analysis:
            payload["git_analysis"] = self._last_git_analysis
        if self._has_media_files:
            media_payload = self._last_media_analysis
            if media_payload is None:
                try:
                    media_payload = self._media_analyzer.analyze(result.files)
                    self._last_media_analysis = media_payload
                except Exception:
                    media_payload = None
            if media_payload:
                payload["media_analysis"] = media_payload
<<<<<<< HEAD
        
        # Add PDF analysis results if available
=======

>>>>>>> dec5e9d4
        if self._pdf_summaries:
            payload["pdf_analysis"] = {
                "total_pdfs": len(self._pdf_summaries),
                "successful": len([s for s in self._pdf_summaries if s.success]),
                "summaries": [
                    {
                        "file_name": s.file_name,
                        "success": s.success,
                        "summary": s.summary_text if s.success else None,
                        "keywords": [{"word": w, "count": c} for w, c in s.keywords] if s.success else [],
                        "statistics": s.statistics if s.success else {},
                        "key_points": s.key_points if s.success else [],
                        "error": s.error_message if not s.success else None,
                    }
                    for s in self._pdf_summaries
                ],
            }
        return payload

    # PDF Analysis Methods

    def _analyze_pdfs_from_scan(self, base_path: Path, pdf_files: List) -> None:
        """Analyze PDFs found during scan."""
        if not PDF_AVAILABLE:
            self.io.write_error("PDF analysis is not available. Install pypdf: pip install pypdf")
            return
        
        try:
            import zipfile
            
            parser = create_parser(
                max_file_size_mb=25.0,
                max_pages_per_pdf=200
            )
            summarizer = create_summarizer(
                max_summary_sentences=7,
                keyword_count=15
            )
            
            self._pdf_results = []
            self._pdf_summaries = []
            
            # Debug: Show base path
            self.io.write(f"\n🔍 Debug: base_path = {base_path}")
            self.io.write(f"🔍 Debug: base_path.is_dir() = {base_path.is_dir()}")
            self.io.write(f"🔍 Debug: Number of PDF files to process = {len(pdf_files)}")
            
            # Determine if we're working with the original directory or need to extract from ZIP
            # When scanning a directory, CLI creates a .tmp_archives ZIP
            archive_path = None
            if not base_path.is_dir():
                archive_path = base_path
                self.io.write(f"🔍 Debug: Using base_path as archive: {archive_path}")
            else:
                # Check if there's a corresponding ZIP in .tmp_archives
                tmp_archives_dir = base_path.parent / ".tmp_archives"
                self.io.write(f"🔍 Debug: Looking for ZIP in: {tmp_archives_dir}")
                if tmp_archives_dir.exists():
                    zip_name = f"{base_path.name}.zip"
                    potential_zip = tmp_archives_dir / zip_name
                    self.io.write(f"🔍 Debug: Checking for ZIP: {potential_zip}")
                    if potential_zip.exists():
                        archive_path = potential_zip
                        self.io.write(f"🔍 Debug: Found archive: {archive_path}")
                    else:
                        self.io.write(f"🔍 Debug: ZIP not found, will try direct file access")
                else:
                    self.io.write(f"🔍 Debug: .tmp_archives directory doesn't exist")
            
            for pdf_file in pdf_files:
                try:
                    self.io.write(f"\n📄 Processing: {pdf_file.path}")
                    pdf_bytes = None
                    
                    # Try to read PDF from archive first
                    if archive_path and archive_path.exists():
                        self.io.write(f"  🔍 Trying to read from archive: {archive_path}")
                        try:
                            with zipfile.ZipFile(archive_path, 'r') as zf:
                                # List files in archive for debugging
                                archive_files = zf.namelist()
                                self.io.write(f"  🔍 Files in archive: {len(archive_files)} total")
                                # Show first few files
                                self.io.write(f"  🔍 Sample files: {archive_files[:3]}")
                                
                                # The path in the ZIP is relative
                                self.io.write(f"  🔍 Looking for: '{pdf_file.path}'")
                                pdf_bytes = zf.read(pdf_file.path)
                                self.io.write(f"  ✓ Read {len(pdf_bytes)} bytes from archive")
                        except KeyError:
                            self.io.write_warning(f"  ✗ Could not find '{pdf_file.path}' in archive")
                            self.io.write(f"  🔍 Trying alternate path without leading slash...")
                            # Try without leading slash
                            try:
                                with zipfile.ZipFile(archive_path, 'r') as zf:
                                    alt_path = pdf_file.path.lstrip('/')
                                    pdf_bytes = zf.read(alt_path)
                                    self.io.write(f"  ✓ Found with alternate path: '{alt_path}'")
                            except:
                                pass
                        except Exception as e:
                            self.io.write_warning(f"  ✗ Error reading from archive: {e}")
                    
                    # If no archive or failed to read from archive, try direct file access
                    if pdf_bytes is None and base_path.is_dir():
                        # The pdf_file.path includes the folder name, so we need to strip it
                        # e.g., "TRV Application/file.pdf" -> "file.pdf"
                        relative_path = pdf_file.path
                        if '/' in relative_path:
                            # Remove the first directory component (which is the folder name)
                            relative_path = '/'.join(relative_path.split('/')[1:])
                        
                        pdf_path = base_path / relative_path
                        self.io.write(f"  🔍 Trying direct file access: {pdf_path}")
                        if pdf_path.exists():
                            pdf_bytes = pdf_path.read_bytes()
                            self.io.write(f"  ✓ Read {len(pdf_bytes)} bytes from file")
                        else:
                            self.io.write_warning(f"  ✗ File does not exist: {pdf_path}")
                    
                    if pdf_bytes is None:
                        self.io.write_warning(f"  ✗ {pdf_file.path}: Could not read file")
                        continue
                    
                    # Parse PDF from bytes
                    self.io.write(f"  🔍 Parsing PDF with {len(pdf_bytes)} bytes...")
                    parse_result = parser.parse_from_bytes(pdf_bytes, pdf_file.path)
                    self._pdf_results.append(parse_result)
                    
                    self.io.write(f"  🔍 Parse result: success={parse_result.success}, pages={parse_result.num_pages}, text_length={len(parse_result.text_content) if parse_result.text_content else 0}")
                    
                    if parse_result.success and parse_result.text_content:
                        # Generate summary
                        self.io.write(f"  🔍 Generating summary...")
                        summary = summarizer.generate_summary(
                            parse_result.text_content,
                            parse_result.file_name
                        )
                        self._pdf_summaries.append(summary)
                        
                        if summary.success:
                            self.io.write(f"  ✓ {parse_result.file_name}: {parse_result.num_pages} pages analyzed")
                        else:
                            self.io.write_warning(f"  ⚠ {parse_result.file_name}: Parsing succeeded but summarization failed - {summary.error_message}")
                    else:
                        self.io.write_warning(f"  ✗ {parse_result.file_name}: {parse_result.error_message}")
                
                except Exception as e:
                    self.io.write_error(f"  ✗ {pdf_file.path}: Error - {e}")
                    import traceback
                    self.io.write_error(traceback.format_exc())
            
            successful = len([s for s in self._pdf_summaries if s.success])
            self.io.write_success(f"\nPDF Analysis complete: {successful}/{len(pdf_files)} PDFs summarized")
            
        except Exception as e:
            self.io.write_error(f"PDF analysis failed: {e}")
            import traceback
            self.io.write_error(traceback.format_exc())

    def _render_pdf_summaries(self) -> None:
        """Display PDF summaries using rich formatting or plain text."""
        if not self._pdf_summaries:
            self.io.write("No PDF summaries available.")
            return
        
        for summary in self._pdf_summaries:
            if not summary.success:
                self.io.write_error(f"\n❌ {summary.file_name}: {summary.error_message}")
                continue
            
            self.io.write(f"\n{'='*60}")
            self.io.write(f"📄 {summary.file_name}")
            self.io.write(f"{'='*60}")
            
            # Summary
            self.io.write("\n📝 SUMMARY:")
            self.io.write(f"  {summary.summary_text}\n")
            
            # Statistics
            if summary.statistics:
                stats = summary.statistics
                self.io.write("📊 STATISTICS:")
                self.io.write(f"  Words: {stats.get('total_words', 0):,}")
                self.io.write(f"  Sentences: {stats.get('total_sentences', 0)}")
                self.io.write(f"  Unique words: {stats.get('unique_words', 0):,}")
                self.io.write(f"  Avg sentence length: {stats.get('avg_sentence_length', 0):.1f} words\n")
            
            # Keywords
            if summary.keywords:
                self.io.write("🔑 TOP KEYWORDS:")
                keyword_str = ", ".join([f"{word} ({count})" for word, count in summary.keywords[:10]])
                self.io.write(f"  {keyword_str}\n")
            
            # Key Points (if different from summary)
            if summary.key_points and len(summary.key_points) > 1:
                self.io.write("💡 KEY POINTS:")
                for i, point in enumerate(summary.key_points[:5], 1):
                    # Truncate long points
                    display_point = point if len(point) < 100 else point[:97] + "..."
                    self.io.write(f"  {i}. {display_point}")


    def _render_ai_analysis_results(self, result: dict) -> None:
        """Display AI analysis results with rich formatting."""
        self._render_section_header("AI Analysis Results")
        
        project_analysis = result.get("project_analysis", {})
        analysis_text = project_analysis.get("analysis", "No analysis available")
        
        if Panel and isinstance(self.io, ConsoleIO) and self.io._console:
            self.io._console.print(Panel(analysis_text, title="📊 Project Analysis", border_style="cyan"))
        else:
            self.io.write("=== Project Analysis ===")
            self.io.write(analysis_text)
        
        self.io.write("")
        
        file_summaries = result.get("file_summaries", [])
        if file_summaries:
            self.io.write(f"📄 Analyzed {len(file_summaries)} important files:")
            self.io.write("")
            
            for idx, summary in enumerate(file_summaries, 1):
                file_path = summary.get("file_path", "Unknown")
                analysis = summary.get("analysis", "No analysis available")
                
                if Panel and isinstance(self.io, ConsoleIO) and self.io._console:
                    self.io._console.print(
                        Panel(analysis, title=f"File {idx}: {file_path}", border_style="green")
                    )
                else:
                    self.io.write(f"--- File {idx}: {file_path} ---")
                    self.io.write(analysis)
                    self.io.write("")
    
    def _export_ai_analysis(self, result: dict) -> None:
        """Export AI analysis results as a markdown file."""
        default_filename = "ai_analysis_report.md"
        filename = self.io.prompt(f"Export filename [{default_filename}]: ").strip() or default_filename
        
        if not filename.endswith(".md"):
            filename += ".md"
        
        try:
            output_path = Path(filename).expanduser()
            
            markdown_lines = [
                "# AI-Powered Project Analysis Report",
                "",
                f"**Generated:** {datetime.now().strftime('%Y-%m-%d %H:%M:%S')}",
                f"**Scan Path:** {self._last_scan_path}",
                "",
                "---",
                "",
            ]
            
            project_analysis = result.get("project_analysis", {})
            analysis_text = project_analysis.get("analysis", "No analysis available")
            
            markdown_lines.extend([
                "## 📊 Project Analysis",
                "",
                analysis_text,
                "",
                "---",
                "",
            ])
            
            file_summaries = result.get("file_summaries", [])
            if file_summaries:
                markdown_lines.extend([
                    "## 📄 File-Level Analysis",
                    "",
                    f"Analyzed {len(file_summaries)} important files:",
                    "",
                ])
                
                for idx, summary in enumerate(file_summaries, 1):
                    file_path = summary.get("file_path", "Unknown")
                    analysis = summary.get("analysis", "No analysis available")
                    
                    markdown_lines.extend([
                        f"### {idx}. `{file_path}`",
                        "",
                        analysis,
                        "",
                    ])
            
            markdown_lines.extend([
                "---",
                "",
                "*Report generated by AI Analysis*"
            ])
            
            output_path.write_text("\n".join(markdown_lines), encoding="utf-8")
            self.io.write_success(f"Analysis exported to: {output_path}")
            
        except Exception as e:
            self.io.write_error(f"Failed to export analysis: {e}")


def main() -> int:
    """Entrypoint so the module can be launched with `python -m`."""
    try:
        CLIApp().run()
    except KeyboardInterrupt:
        print("\nInterrupted. Exiting.")
    return 0


if __name__ == "__main__":
    sys.exit(main())<|MERGE_RESOLUTION|>--- conflicted
+++ resolved
@@ -1166,10 +1166,6 @@
             payload["summary"]["filtered_out"] = filtered
        if languages:
             payload["summary"]["languages"] = languages
-<<<<<<< HEAD
-=======
-
->>>>>>> dec5e9d4
         if self._last_git_analysis:
             payload["git_analysis"] = self._last_git_analysis
         if self._has_media_files:
@@ -1182,12 +1178,8 @@
                     media_payload = None
             if media_payload:
                 payload["media_analysis"] = media_payload
-<<<<<<< HEAD
         
         # Add PDF analysis results if available
-=======
-
->>>>>>> dec5e9d4
         if self._pdf_summaries:
             payload["pdf_analysis"] = {
                 "total_pdfs": len(self._pdf_summaries),
