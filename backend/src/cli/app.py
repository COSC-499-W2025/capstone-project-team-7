--- conflicted
+++ resolved
@@ -438,7 +438,6 @@
         self.io.write_success("Scan completed successfully.")
 
         while True:
-<<<<<<< HEAD
             actions = [
                 ("View file list", lambda: self._render_file_list(parse_result, languages)),
                 ("View language breakdown", lambda: self._render_language_breakdown(languages)),
@@ -462,7 +461,6 @@
                 handler()
             except Exception as err:
                 self.io.write_error(f"Failed to process '{label}': {err}")
-=======
             options = [
                 "View file list",
                 "View language breakdown",
@@ -484,7 +482,6 @@
                 self._render_pdf_summaries()
             elif choice == len(options) - 2:  # Export (second to last before Back)
                 self._export_scan(parse_result, languages, archive)
->>>>>>> 4021c6c2
 
     def _handle_exit(self) -> None:
         self.io.write("Goodbye!")
@@ -1188,7 +1185,6 @@
             payload["summary"]["filtered_out"] = filtered
         if languages:
             payload["summary"]["languages"] = languages
-<<<<<<< HEAD
         if self._last_git_analysis:
             payload["git_analysis"] = self._last_git_analysis
         if self._has_media_files:
@@ -1201,7 +1197,6 @@
                     media_payload = None
             if media_payload:
                 payload["media_analysis"] = media_payload
-=======
         
         # Add PDF analysis results if available
         if self._pdf_summaries:
@@ -1222,7 +1217,6 @@
                 ]
             }
         
->>>>>>> 4021c6c2
         return payload
 
     # PDF Analysis Methods
