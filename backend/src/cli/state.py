--- conflicted
+++ resolved
@@ -52,13 +52,10 @@
     code_file_count: int = 0
     code_analysis_result: Optional[Any] = None
     code_analysis_error: Optional[str] = None
-<<<<<<< HEAD
     skills_analysis_result: Optional[List[Any]] = None
     skills_analysis_error: Optional[str] = None
     contribution_metrics: Optional[Any] = None
     contribution_analysis_error: Optional[str] = None
-=======
->>>>>>> e194008a
 
 
 @dataclass
