from __future__ import annotations

import argparse
import json
import os
import sys
from pathlib import Path
import os

from .archive_utils import ensure_zip
from .display import render_table
from .language_stats import summarize_languages
from ..scanner.errors import ParserError
from ..scanner.models import ScanPreferences
from ..scanner.parser import parse_zip
<<<<<<< HEAD
from ..local_analysis.code_parser import CodeAnalyzer
from ..local_analysis.code_cli import display_analysis_results
import logging
=======
from ..local_analysis.git_repo import analyze_git_repo

>>>>>>> e4a5102f

USER_ID_ENV = "SCAN_USER_ID"


def main(argv: list[str] | None = None) -> int:
    parser = argparse.ArgumentParser(description="Parse a project archive or directory.")
<<<<<<< HEAD
    parser.add_argument(
        "archive",
        type=Path,
        help="Path to a .zip archive or directory to parse.",
    )
    parser.add_argument(
        "--relevant-only",
        action="store_true",
        help="Only include files likely to demonstrate meaningful work.",
    )
    parser.add_argument(
        "--json",
        action="store_true",
        help="Emit the parse result as JSON instead of a formatted table.",
    )
    parser.add_argument(
        "--code",
        action="store_true",
        help="Include a language breakdown for the parsed project.",
    )
    parser.add_argument(
        "--profile",
        help="Name of the scan profile to use (requires backend config access).",
    )
    parser.add_argument(
        "--analyze",
        action="store_true",
        help="Run static code analysis (complexity, maintainability, security).",
    )
=======
    parser.add_argument("archive", type=Path, help="Path to a .zip archive or directory.")
    parser.add_argument("--relevant-only", action="store_true")
    parser.add_argument("--json", action="store_true")
    parser.add_argument("--code", action="store_true")
>>>>>>> e4a5102f
    args = parser.parse_args(argv)

    analysis_result = None
    try:
<<<<<<< HEAD
        preferences = load_preferences(args.profile)
        archive_path = ensure_zip(args.archive, preferences=preferences)
        result = parse_zip(
            archive_path,
            relevant_only=args.relevant_only,
            preferences=preferences,
        )
        
        if args.analyze:
            max_file_mb = 5.0
            if preferences and preferences.max_file_size_bytes:
                max_file_mb = preferences.max_file_size_bytes / (1024 * 1024)
            try:
                analyzer = CodeAnalyzer(
                    max_file_mb=max_file_mb,
                    max_depth=10,
                    excluded={'node_modules', '.git', '__pycache__', 'venv', '.venv', 'build', 'dist'}
                    )       
                    
                target_path = args.archive if args.archive.is_dir() else args.archive.parent
                analysis_result = analyzer.analyze_directory(target_path)  
                        
            except Exception as e:
                logging.error("Error occurred during analysis: %s", e)
                    
                    
                    

# FIX: Actually run analysis
        
        
    except ParserError as exc:
        payload = {"error": exc.code, "message": str(exc)}
        print(json.dumps(payload), file=sys.stderr)
        return 1
    except ValueError as exc:
=======
        archive_path = ensure_zip(args.archive)
        result = parse_zip(archive_path, relevant_only=args.relevant_only)
        git_repos: list[dict] = []

        def _scan_for_git(root: Path):
            if not root.exists():
                return
            for dirpath, dirnames, _ in os.walk(root):
                if ".git" in dirnames:
                    git_repos.append(analyze_git_repo(dirpath))

        # always scan the ensured path
        _scan_for_git(archive_path)

        # [2025-11-02] avoid redundant scan if ensure_zip returned same path
        if archive_path.resolve() != args.archive.resolve():
            _scan_for_git(args.archive)

    except (ParserError, ValueError) as exc:
>>>>>>> e4a5102f
        payload = {"error": "INVALID_INPUT", "message": str(exc)}
        print(json.dumps(payload), file=sys.stderr)
        return 1

    languages = summarize_languages(result.files) if args.code else []

    if args.json:
<<<<<<< HEAD
        print(json.dumps(_serialize_result(result, languages,analysis_result), indent=2))
=======
        payload = _serialize_result(result, languages)
        payload["git_repositories"] = git_repos
        print(json.dumps(payload, indent=2))
>>>>>>> e4a5102f
    else:
        for line in render_table(archive_path, result, languages=languages):
            print(line)
            
        if args.analyze and analysis_result:
             target_path = args.archive if args.archive.is_dir() else args.archive.parent
             display_analysis_results(analysis_result, target_path, show_interactive_prompts=False)
            
    return 0


def _serialize_result(result, languages,analysis=None):
    payload = {
        "summary": dict(result.summary),
        "files": [
            {
                "path": meta.path,
                "size_bytes": meta.size_bytes,
                "mime_type": meta.mime_type,
                "created_at": meta.created_at.isoformat(),
                "modified_at": meta.modified_at.isoformat(),
            }
            for meta in result.files
        ],
        "issues": [
            {"path": issue.path, "code": issue.code, "message": issue.message}
            for issue in result.issues
        ],
    }
    if languages:
        payload["summary"]["languages"] = languages
    if analysis:
        summary = getattr(analysis, 'summary', {})
        refactor_candidates = [] 
        try:
            if hasattr(analysis, 'get_refactor_candidates'):
                candidates = analysis.get_refactor_candidates(5)
                if candidates:
                    refactor_candidates = [
                        {
                            "path": f.path,
                            "maintainability": f.metrics.maintainability_score,
                            "priority": f.metrics.refactor_priority,
                            "complexity": f.metrics.complexity,
                        }
                        for f in candidates
                    ]
        except (AttributeError, TypeError) as e:
            # Log but don't fail if refactor candidates can't be retrieved
            logging.warning("Could not retrieve refactor candidates: %s", e)
        
        payload["analysis"] = {
            "maintainability": summary.get('avg_maintainability', 0),
            "complexity": summary.get('avg_complexity', 0),
            "security_issues": summary.get('security_issues', 0),
            "todos": summary.get('todos', 0),
            "high_priority_files": summary.get('high_priority_files', 0),
            "functions_needing_refactor": summary.get('functions_needing_refactor', 0),
            "refactor_candidates": refactor_candidates
        }
    return payload


def load_preferences(profile_name: str | None) -> ScanPreferences | None:
    """
    Load scanning preferences for the active user.

    When the environment variable SCAN_USER_ID is unset or configuration
    cannot be retrieved, the parser falls back to its built-in defaults.
    """
    user_id = os.getenv(USER_ID_ENV)
    if not user_id:
        return None

    try:
        manager = _get_config_manager(user_id)
    except Exception:
        return None

    target_profile = profile_name or manager.get_current_profile()
    return _preferences_from_config(manager.config, target_profile)


def _preferences_from_config(config: dict, profile_name: str | None) -> ScanPreferences | None:
    if not config:
        return None

    scan_profiles = config.get("scan_profiles", {})
    profile_key = profile_name or config.get("current_profile")
    profile = scan_profiles.get(profile_key, {})

    extensions = profile.get("extensions") or None
    if extensions:
        extensions = [ext.lower() for ext in extensions]

    excluded_dirs = profile.get("exclude_dirs") or None
    max_file_size_mb = config.get("max_file_size_mb")
    max_file_size_bytes = (
        int(max_file_size_mb * 1024 * 1024) if isinstance(max_file_size_mb, (int, float)) else None
    )
    follow_symlinks = config.get("follow_symlinks")

    return ScanPreferences(
        allowed_extensions=extensions,
        excluded_dirs=excluded_dirs,
        max_file_size_bytes=max_file_size_bytes,
        follow_symlinks=follow_symlinks,
    )


def _get_config_manager(user_id: str):
    from ..config.config_manager import ConfigManager

    return ConfigManager(user_id)


if __name__ == "__main__":
    sys.exit(main())<|MERGE_RESOLUTION|>--- conflicted
+++ resolved
@@ -13,21 +13,17 @@
 from ..scanner.errors import ParserError
 from ..scanner.models import ScanPreferences
 from ..scanner.parser import parse_zip
-<<<<<<< HEAD
 from ..local_analysis.code_parser import CodeAnalyzer
 from ..local_analysis.code_cli import display_analysis_results
 import logging
-=======
 from ..local_analysis.git_repo import analyze_git_repo
 
->>>>>>> e4a5102f
 
 USER_ID_ENV = "SCAN_USER_ID"
 
 
 def main(argv: list[str] | None = None) -> int:
     parser = argparse.ArgumentParser(description="Parse a project archive or directory.")
-<<<<<<< HEAD
     parser.add_argument(
         "archive",
         type=Path,
@@ -57,17 +53,14 @@
         action="store_true",
         help="Run static code analysis (complexity, maintainability, security).",
     )
-=======
     parser.add_argument("archive", type=Path, help="Path to a .zip archive or directory.")
     parser.add_argument("--relevant-only", action="store_true")
     parser.add_argument("--json", action="store_true")
     parser.add_argument("--code", action="store_true")
->>>>>>> e4a5102f
     args = parser.parse_args(argv)
 
     analysis_result = None
     try:
-<<<<<<< HEAD
         preferences = load_preferences(args.profile)
         archive_path = ensure_zip(args.archive, preferences=preferences)
         result = parse_zip(
@@ -104,7 +97,6 @@
         print(json.dumps(payload), file=sys.stderr)
         return 1
     except ValueError as exc:
-=======
         archive_path = ensure_zip(args.archive)
         result = parse_zip(archive_path, relevant_only=args.relevant_only)
         git_repos: list[dict] = []
@@ -124,7 +116,6 @@
             _scan_for_git(args.archive)
 
     except (ParserError, ValueError) as exc:
->>>>>>> e4a5102f
         payload = {"error": "INVALID_INPUT", "message": str(exc)}
         print(json.dumps(payload), file=sys.stderr)
         return 1
@@ -132,13 +123,10 @@
     languages = summarize_languages(result.files) if args.code else []
 
     if args.json:
-<<<<<<< HEAD
         print(json.dumps(_serialize_result(result, languages,analysis_result), indent=2))
-=======
         payload = _serialize_result(result, languages)
         payload["git_repositories"] = git_repos
         print(json.dumps(payload, indent=2))
->>>>>>> e4a5102f
     else:
         for line in render_table(archive_path, result, languages=languages):
             print(line)
