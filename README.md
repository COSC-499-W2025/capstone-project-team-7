--- conflicted
+++ resolved
@@ -66,21 +66,11 @@
 - Every successful AI run now saves the formatted output (plus the raw JSON payload) to `ai-analysis-latest.md` in the repo root so you can read or share the report outside the Textual UI.
 - The scan results dialog now includes **Analyze documents** whenever Markdown, text, or log files are detected, letting you review summaries, headings, and keyword insights alongside the existing PDF panel.
 
-<<<<<<< HEAD
-### Encryption at Rest
-
-- Generate a 32-byte base64 key and place it in `.env` as `ENCRYPTION_MASTER_KEY` (example: `python -c "import os,base64; print(base64.b64encode(os.urandom(32)).decode())"`).
-- Add your OpenAI key to `.env` (`OPENAI_API_KEY=...`) instead of exporting it globally.
-- With `ENCRYPTION_MASTER_KEY` set, resume storage (`resume_items`), project scan payloads, and cached file metadata are encrypted before being written to Supabase.
-- `cryptography` is now in `backend/requirements.txt`; install deps in the repo venv (`./venv/bin/pip install -r backend/requirements.txt`) to run encryption tests.
-
-=======
 ## Docker
 Before running for the first time:
 ```bash
 cp .env.example .env   # populate values first
 ```
->>>>>>> a612d86c
 
 To run the TUI inside the container with the same commands available:
 ```bash
