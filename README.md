# Project-Starter (capstone-project-team-7)

```text
├── backend
│   └── src
│       ├── analyzer/
│       ├── api/
│       ├── auth/
│       ├── scanner/
│       ├── storage/
│       └── main.py
├── docs
│   ├── assets/
│   ├── WBS.md
│   ├── dfd.md
│   ├── systemArchitecture.md
│   ├── projectProposal.md
│   ├── projectRequirements.md
├── tests
├── docker-compose.yml
└── README.md
```

Key documentation

- [Data Flow Diagrams](docs/dfd.md)
- [System Architecture](docs/systemArchitecture.md)
- [Work Breakdown Structure](docs/WBS.md)

Please use a branching workflow, and once an item is ready, do remember to issue a PR, review, and merge it into the master branch. Be sure to keep your docs and README.md up-to-date.

[Drive](https://drive.google.com/drive/folders/1Ic_HO0ReyS5_xveO-FNnUX63wc-phoV9?usp=sharing)

## Textual UI Quick Start

The interactive dashboard is implemented with [Textual](https://textual.textualize.io/). Use the helper scripts to bootstrap the virtual environment, install dependencies, load `.env`, and launch the UI:

```bash
bash scripts/run_textual_cli.sh
```

```powershell
pwsh -File scripts/run_textual_cli.ps1
```

You can also run it directly if your environment is already configured:

```bash
python -m src.cli.textual_app
```

<<<<<<< HEAD
Press `q` to exit at any time.

## Resume Sync & Management

- When you generate a resume snippet from the Textual UI, the Markdown file is written locally **and** stored in Supabase (`public.resume_items`).
- Select **“View Saved Resumes”** in the main menu to browse synced items. Use `Enter`/`👁 View Resume` to preview and `Delete`/`🗑 Delete` to remove entries (removal also deletes the row in Supabase thanks to RLS policies).
- If Supabase credentials are missing or your session expires, the UI prompts you to reauthenticate (Ctrl+L).
=======
Press `q` (or `Ctrl+C`) to exit at any time.

### AI Analysis Tips

- After signing in, run **Run Portfolio Scan** for the project you want analyzed, then select **AI-Powered Analysis**.
- Provide your OpenAI key when prompted. Temperature and max-token inputs are optional; defaults are 0.7 / 1000.
- Every successful AI run now saves the formatted output (plus the raw JSON payload) to `ai-analysis-latest.md` in the repo root so you can read or share the report outside the Textual UI.
- The scan results dialog now includes **Analyze documents** whenever Markdown, text, or log files are detected, letting you review summaries, headings, and keyword insights alongside the existing PDF panel.
>>>>>>> dde58392
<|MERGE_RESOLUTION|>--- conflicted
+++ resolved
@@ -49,7 +49,6 @@
 python -m src.cli.textual_app
 ```
 
-<<<<<<< HEAD
 Press `q` to exit at any time.
 
 ## Resume Sync & Management
@@ -57,7 +56,6 @@
 - When you generate a resume snippet from the Textual UI, the Markdown file is written locally **and** stored in Supabase (`public.resume_items`).
 - Select **“View Saved Resumes”** in the main menu to browse synced items. Use `Enter`/`👁 View Resume` to preview and `Delete`/`🗑 Delete` to remove entries (removal also deletes the row in Supabase thanks to RLS policies).
 - If Supabase credentials are missing or your session expires, the UI prompts you to reauthenticate (Ctrl+L).
-=======
 Press `q` (or `Ctrl+C`) to exit at any time.
 
 ### AI Analysis Tips
@@ -65,5 +63,4 @@
 - After signing in, run **Run Portfolio Scan** for the project you want analyzed, then select **AI-Powered Analysis**.
 - Provide your OpenAI key when prompted. Temperature and max-token inputs are optional; defaults are 0.7 / 1000.
 - Every successful AI run now saves the formatted output (plus the raw JSON payload) to `ai-analysis-latest.md` in the repo root so you can read or share the report outside the Textual UI.
-- The scan results dialog now includes **Analyze documents** whenever Markdown, text, or log files are detected, letting you review summaries, headings, and keyword insights alongside the existing PDF panel.
->>>>>>> dde58392
+- The scan results dialog now includes **Analyze documents** whenever Markdown, text, or log files are detected, letting you review summaries, headings, and keyword insights alongside the existing PDF panel.